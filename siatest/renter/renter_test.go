--- conflicted
+++ resolved
@@ -563,7 +563,6 @@
 	}
 	// Download the file synchronously to a file on disk
 	_, err = renter.DownloadToDisk(remoteFile, false)
-<<<<<<< HEAD
 	if err != nil {
 		t.Fatal(err)
 	}
@@ -580,24 +579,6 @@
 	if err != nil {
 		t.Fatal(err)
 	}
-=======
-	if err != nil {
-		t.Fatal(err)
-	}
-	// Download the file asynchronously and wait for the download to finish.
-	localFile, err = renter.DownloadToDisk(remoteFile, true)
-	if err != nil {
-		t.Error(err)
-	}
-	if err := renter.WaitForDownload(localFile, remoteFile); err != nil {
-		t.Error(err)
-	}
-	// Stream the file.
-	_, err = renter.Stream(remoteFile)
-	if err != nil {
-		t.Fatal(err)
-	}
->>>>>>> 48216845
 	// Stream the file partially a few times. At least 1 byte is streamed.
 	for i := 0; i < 5; i++ {
 		from := fastrand.Intn(fileSize - 1)             // [0..fileSize-2]
@@ -766,14 +747,6 @@
 	// Call fail on the dependency every two seconds to allow some uploads to
 	// finish.
 	cancel := make(chan struct{})
-<<<<<<< HEAD
-	wg := new(sync.WaitGroup)
-	wg.Add(1)
-	go func() {
-		// Loop until cancel was closed or we reach 5 iterations. Otherwise we
-		// might end up blocking the upload for too long.
-		for i := 0; i < 5; i++ {
-=======
 	done := make(chan struct{})
 	wg := new(sync.WaitGroup)
 	wg.Add(1)
@@ -782,18 +755,13 @@
 		// Loop until cancel was closed or we reach 5 iterations. Otherwise we
 		// might end up blocking the upload for too long.
 		for i := 0; i < 10; i++ {
->>>>>>> 48216845
 			// Cause the next upload to fail.
 			deps.Fail()
 			select {
 			case <-cancel:
 				wg.Done()
 				return
-<<<<<<< HEAD
-			case <-time.After(10 * time.Millisecond):
-=======
 			case <-time.After(100 * time.Millisecond):
->>>>>>> 48216845
 			}
 		}
 		wg.Done()
@@ -804,8 +772,6 @@
 	if err != nil {
 		t.Fatal(err)
 	}
-<<<<<<< HEAD
-=======
 	// Make sure that the upload does not finish before the interrupting go
 	// routine is finished
 	select {
@@ -813,7 +779,6 @@
 	default:
 		t.Fatal("Upload finished before interrupt signal is done")
 	}
->>>>>>> 48216845
 	// Stop calling fail on the dependency.
 	close(cancel)
 	wg.Wait()
@@ -824,12 +789,9 @@
 	}
 }
 
-<<<<<<< HEAD
-=======
 // The following are tests that need to use their own test groups due to
 // specific requirements of the tests
 
->>>>>>> 48216845
 // TestRedundancyReporting verifies that redundancy reporting is accurate if
 // contracts become offline.
 func TestRedundancyReporting(t *testing.T) {
@@ -968,19 +930,11 @@
 	renterParams.Allowance.Hosts = uint64(len(tg.Hosts()) - 1)
 	renterParams.Allowance.Period = 100
 	renterParams.Allowance.RenewWindow = 50
-<<<<<<< HEAD
-	_, err = tg.AddNodes(renterParams)
-	if err != nil {
-		t.Fatal(err)
-	}
-	renter := tg.Renters()[0]
-=======
 	nodes, err := tg.AddNodes(renterParams)
 	if err != nil {
 		t.Fatal(err)
 	}
 	renter := nodes[0]
->>>>>>> 48216845
 
 	// All the contracts of the renter should be goodForRenew.
 	rcg, err := renter.RenterContractsGet()
@@ -1056,7 +1010,6 @@
 
 	// We should be within the second half of the renew window now. We keep
 	// mining blocks until the host with the locked wallet has been replaced.
-<<<<<<< HEAD
 	// This should happen before we reach the endHeight of the contracts. This
 	// means we should have 2 active contracts and 2 inactive contracts.  One of
 	// the inactive contracts will be !goodForRenew due to the host
@@ -1081,19 +1034,6 @@
 		notGoodForRenew := 0
 		goodForRenew := 0
 		for _, c := range rcInactive.Contracts {
-=======
-	// This should happen before we reach the endHeight of the contracts.
-	replaced := false
-	err = build.Retry(int(rcg.Contracts[0].EndHeight-blockHeight), 5*time.Second, func() error {
-		// contract should be !goodForRenew now.
-		rcg, err = renter.RenterContractsGet()
-		if err != nil {
-			t.Fatal(err)
-		}
-		notGoodForRenew := 0
-		goodForRenew := 0
-		for _, c := range rcg.Contracts {
->>>>>>> 48216845
 			if !c.GoodForRenew {
 				notGoodForRenew++
 			} else {
@@ -1104,11 +1044,7 @@
 			return err
 		}
 		if !replaced && notGoodForRenew != 1 && goodForRenew != 1 {
-<<<<<<< HEAD
 			return fmt.Errorf("there should be exactly 1 inactive contract that is !goodForRenew but was %v",
-=======
-			return fmt.Errorf("there should be exactly 1 contract that is !goodForRenew but was %v",
->>>>>>> 48216845
 				notGoodForRenew)
 		}
 		replaced = true
@@ -1149,7 +1085,6 @@
 	// Upload a file.
 	dataPieces := uint64(1)
 	parityPieces := uint64(len(tg.Hosts()) - 1)
-<<<<<<< HEAD
 
 	renter := tg.Renters()[0]
 	_, rf, err := renter.UploadNewFileBlocking(100, dataPieces, parityPieces)
@@ -1190,16 +1125,10 @@
 		}
 		return nil
 	})
-=======
-
-	renter := tg.Renters()[0]
-	_, rf, err := renter.UploadNewFileBlocking(100, dataPieces, parityPieces)
->>>>>>> 48216845
-	if err != nil {
-		t.Fatal(err)
-	}
-
-<<<<<<< HEAD
+	if err != nil {
+		t.Fatal(err)
+	}
+
 	// Try downloading the file; should succeed.
 	if _, err := renter.DownloadByStream(rf); err != nil {
 		t.Fatal("downloading file failed", err)
@@ -1255,31 +1184,6 @@
 		rcExpired, err := renter.RenterExpiredContractsGet()
 		if err != nil {
 			return err
-=======
-	// Cancel the allowance
-	if err := renter.RenterCancelAllowance(); err != nil {
-		t.Fatal(err)
-	}
-
-	// Give it some time to mark the contracts as !goodForUpload and
-	// !goodForRenew.
-	err = build.Retry(600, 100*time.Millisecond, func() error {
-		rc, err := renter.RenterContractsGet()
-		if err != nil {
-			return err
-		}
-		// Should still have 2 contract.
-		if len(rc.Contracts) != groupParams.Hosts {
-			return fmt.Errorf("expected %v contracts", groupParams.Hosts)
-		}
-		for _, c := range rc.Contracts {
-			if c.GoodForUpload {
-				return errors.New("contract shouldn't be goodForUpload")
-			}
-			if c.GoodForRenew {
-				return errors.New("contract shouldn't be goodForRenew")
-			}
->>>>>>> 48216845
 		}
 		// Should now have 2 expired contracts.
 		if len(rcActive.Contracts) != 0 {
@@ -1297,7 +1201,6 @@
 		t.Error(err)
 	}
 
-<<<<<<< HEAD
 	// Try downloading the file; should fail.
 	if _, err := renter.DownloadByStream(rf2); err == nil {
 		t.Error("downloading file succeeded even though it shouldnt", err)
@@ -1458,24 +1361,13 @@
 
 	// Capturing end height to compare against renewed contracts
 	endHeight := rcActive.Contracts[0].EndHeight
-=======
-	// Try downloading the file; should succeed.
-	if _, err := renter.DownloadByStream(rf); err != nil {
-		t.Fatal("downloading file failed", err)
-	}
-
-	// Wait for a few seconds to make sure that the upload heap is rebuilt.
-	// The rebuilt interval is 3 seconds. Sleep for 5 to be safe.
-	time.Sleep(5 * time.Second)
->>>>>>> 48216845
-
-	// Try to upload a file after the allowance was cancelled. Should fail.
-	_, rf2, err := renter.UploadNewFile(100, dataPieces, parityPieces)
-	if err != nil {
-		t.Fatal(err)
-	}
-
-<<<<<<< HEAD
+
+	// Renew contracts by running out of funds
+	startingUploadSpend, err := renewContractsBySpending(r, tg)
+	if err != nil {
+		t.Fatal(err)
+	}
+
 	// Confirm contract end heights were set properly
 	// End height should not have changed since the renewal
 	// was due to running out of funds
@@ -1506,17 +1398,9 @@
 		Miners:  1,
 	}
 	tg, err := siatest.NewGroupFromTemplate(groupParams)
-=======
-	// Give it some time to upload.
-	time.Sleep(time.Second)
-
-	// Redundancy should still be 0.
-	renterFiles, err := renter.RenterFilesGet()
->>>>>>> 48216845
 	if err != nil {
 		t.Fatal("Failed to get files")
 	}
-<<<<<<< HEAD
 	defer func() {
 		if err := tg.Close(); err != nil {
 			t.Fatal(err)
@@ -1616,66 +1500,14 @@
 		}
 		if len(rcExpired.Contracts) != 0 {
 			return fmt.Errorf("Expected zero expired contracts, got %v", len(rcExpired.Contracts))
-=======
-	if len(renterFiles.Files) != 2 {
-		t.Fatal("There should be exactly 2 tracked files")
-	}
-	fileInfo, err := renter.File(rf2.SiaPath())
-	if err != nil {
-		t.Fatal(err)
-	}
-	if fileInfo.UploadProgress > 0 || fileInfo.UploadedBytes > 0 || fileInfo.Redundancy > 0 {
-		t.Fatal("Uploading a file after canceling the allowance should fail")
-	}
-
-	// Mine enough blocks for the period to pass and the contracts to expire.
-	miner := tg.Miners()[0]
-	for i := types.BlockHeight(0); i < siatest.DefaultAllowance.Period; i++ {
-		if err := miner.MineBlock(); err != nil {
-			t.Fatal(err)
-		}
-	}
-
-	// All contracts should be archived.
-	err = build.Retry(600, 100*time.Millisecond, func() error {
-		rc, err := renter.RenterContractsGet()
-		if err != nil {
-			return err
-		}
-		// Should have 0 contracts now since they are expired
-		if len(rc.Contracts) != 0 {
-			return errors.New("expected 0 contracts")
-		}
+		}
+
 		return nil
 	})
 	if err != nil {
 		t.Error(err)
 	}
 
-	// Try downloading the file; should fail.
-	if _, err := renter.DownloadByStream(rf2); err == nil {
-		t.Error("downloading file succeeded even though it shouldnt", err)
-	}
-
-	// The uploaded files should have 0x redundancy now.
-	err = build.Retry(600, 100*time.Millisecond, func() error {
-		rf, err := renter.RenterFilesGet()
-		if err != nil {
-			t.Fatal("Failed to get files")
-		}
-		if len(rf.Files) != 2 || rf.Files[0].Redundancy != 0 || rf.Files[1].Redundancy != 0 {
-			return errors.New("file redundancy should be 0 now")
->>>>>>> 48216845
-		}
-
-		return nil
-	})
-	if err != nil {
-		t.Error(err)
-	}
-}
-
-<<<<<<< HEAD
 	// Record inactive contracts
 	rcInactive, err = r.RenterInactiveContractsGet()
 	inactiveContracts := rcInactive.Contracts
@@ -1696,89 +1528,16 @@
 	for i := 0; i < int(rg.Settings.Allowance.RenewWindow); i++ {
 		if err = m.MineBlock(); err != nil {
 			t.Fatal(err)
-=======
-// TestRenterContractEndHeight makes sure that the endheight of renewed
-// contracts is set properly
-func TestRenterContractEndHeight(t *testing.T) {
-	if testing.Short() {
-		t.SkipNow()
-	}
-	t.Parallel()
-
-	// Create a group for the subtests
-	groupParams := siatest.GroupParams{
-		Hosts:   2,
-		Renters: 1,
-		Miners:  1,
-	}
-	tg, err := siatest.NewGroupFromTemplate(groupParams)
-	if err != nil {
-		t.Fatal("Failed to create group: ", err)
-	}
-	defer func() {
-		if err := tg.Close(); err != nil {
-			t.Fatal(err)
-		}
-	}()
-
-	// Get Renter
-	r := tg.Renters()[0]
-	rg, err := r.RenterGet()
-	if err != nil {
-		t.Fatal("Could not get renter:", err)
-	}
-
-	// Record the start period at the beginning of test
-	currentPeriodStart := rg.CurrentPeriod
-	period := rg.Settings.Allowance.Period
-	renewWindow := rg.Settings.Allowance.RenewWindow
-	numRenewals := 0
-
-	// Get contracts
-	rc, err := r.RenterContractsGet()
-	if err != nil {
-		t.Fatal("Could not get renter contracts:", err)
-	}
-
-	// Confirm Contracts were created as expected
-	err = build.Retry(600, 100*time.Millisecond, func() error {
-		rc, err = r.RenterContractsGet()
-		if err != nil {
-			return errors.AddContext(err, "could not get contracts")
-		}
-		if err = checkContracts(len(tg.Hosts()), numRenewals, rc.OldContracts, rc.Contracts); err != nil {
-			return err
->>>>>>> 48216845
-		}
-	}
-
-<<<<<<< HEAD
+		}
+	}
+
 	// Waiting for nodes to sync
 	if err = tg.Sync(); err != nil {
-=======
-	// Confirm contract end heights were set properly
-	for _, c := range rc.Contracts {
-		if c.EndHeight != currentPeriodStart+period {
-			t.Log("Endheight:", c.EndHeight)
-			t.Log("Allowance Period:", period)
-			t.Log("Current Period:", currentPeriodStart)
-			t.Fatal("Contract endheight not set to Current period + Allowance Period")
-		}
-	}
-
-	// Mine blocks to force contract renewal
-	if err = renewContractsByRenewWindow(r, tg); err != nil {
->>>>>>> 48216845
-		t.Fatal(err)
-	}
-
-<<<<<<< HEAD
+		t.Fatal(err)
+	}
+
 	// Confirm contracts, the expired contracts should now be the same contracts
 	// as the previous inactive contracts.
-=======
-	// Confirm Contracts were renewed as expected, all original
-	// contracts should have been renewed if GoodForRenew = true
->>>>>>> 48216845
 	err = build.Retry(600, 100*time.Millisecond, func() error {
 		rcExpired, err = r.RenterExpiredContractsGet()
 		if err != nil {
@@ -1798,7 +1557,6 @@
 		t.Fatal(err)
 	}
 
-<<<<<<< HEAD
 	// Record current active and expired contracts
 	rcActive, err = r.RenterActiveContractsGet()
 	activeContracts := rcActive.Contracts
@@ -1807,31 +1565,6 @@
 	}
 	rcExpired, err = r.RenterExpiredContractsGet()
 	expiredContracts := rcExpired.Contracts
-=======
-	// Confirm contract end heights were set properly
-	// End height should be the end of the next period as
-	// the contracts are renewed due to reaching the renew
-	// window
-	rc, err = r.RenterContractsGet()
-	if err != nil {
-		t.Fatal("Could not get renter contracts:", err)
-	}
-	for _, c := range rc.Contracts {
-		if c.EndHeight != currentPeriodStart+(2*period)-renewWindow && c.GoodForRenew {
-			t.Log("Endheight:", c.EndHeight)
-			t.Log("Allowance Period:", period)
-			t.Log("Renew Window:", renewWindow)
-			t.Log("Current Period:", currentPeriodStart)
-			t.Fatal("Contract endheight not set to Current period + 2 * Allowance Period - Renew Window")
-		}
-	}
-
-	// Capturing end height to compare against renewed contracts
-	endHeight := rc.Contracts[0].EndHeight
-
-	// Renew contracts by running out of funds
-	startingUploadSpend, err := renewContractsBySpending(r, tg)
->>>>>>> 48216845
 	if err != nil {
 		t.Fatal(err)
 	}
@@ -1840,7 +1573,6 @@
 		expiredContractIDMap[c.ID] = struct{}{}
 	}
 
-<<<<<<< HEAD
 	// Renew contracts by spending
 	_, err = renewContractsBySpending(r, tg)
 	if err != nil {
@@ -1850,25 +1582,8 @@
 	// Waiting for nodes to sync
 	if err = tg.Sync(); err != nil {
 		t.Fatal(err)
-=======
-	// Confirm contract end heights were set properly
-	// End height should not have changed since the renewal
-	// was due to running out of funds
-	rc, err = r.RenterContractsGet()
-	if err != nil {
-		t.Fatal("Could not get renter contracts:", err)
-	}
-	for _, c := range rc.Contracts {
-		if c.EndHeight != endHeight && c.GoodForRenew && c.UploadSpending.Cmp(startingUploadSpend) <= 0 {
-			t.Log("Allowance Period:", period)
-			t.Log("Current Period:", currentPeriodStart)
-			t.Fatalf("Contract endheight Changed, EH was %v, expected %v\n", c.EndHeight, endHeight)
-		}
->>>>>>> 48216845
-	}
-}
-
-<<<<<<< HEAD
+	}
+
 	// Confirm contracts were renewed as expected.  Active contracts prior to
 	// renewal should now be in the inactive contracts
 	err = build.Retry(600, 100*time.Millisecond, func() error {
@@ -1903,79 +1618,6 @@
 		for _, c := range rcExpired.Contracts {
 			if _, ok := expiredContractIDMap[c.ID]; !ok {
 				return errors.New("ID from rcExpired not found in expiredContracts")
-=======
-// TestRenterOldContracts tests the API endpoint for old contracts
-func TestRenterOldContracts(t *testing.T) {
-	if testing.Short() {
-		t.SkipNow()
-	}
-	t.Parallel()
-
-	// Create a group for testing.
-	groupParams := siatest.GroupParams{
-		Hosts:   2,
-		Renters: 1,
-		Miners:  1,
-	}
-	tg, err := siatest.NewGroupFromTemplate(groupParams)
-	if err != nil {
-		t.Fatal("Failed to create group: ", err)
-	}
-	defer func() {
-		if err := tg.Close(); err != nil {
-			t.Fatal(err)
-		}
-	}()
-
-	// Get renter and current contracts
-	r := tg.Renters()[0]
-	rc, err := r.RenterContractsGet()
-	if err != nil {
-		t.Fatal(err)
-	}
-
-	// Record old contracts and current contracts that are good for renew
-	oldContracts := rc.OldContracts
-	for _, c := range rc.Contracts {
-		if c.GoodForRenew {
-			oldContracts = append(oldContracts, c)
-		}
-	}
-
-	// Renew contracts
-	// Mine blocks to force contract renewal
-	if err = renewContractsByRenewWindow(r, tg); err != nil {
-		t.Fatal(err)
-	}
-	// Waiting for nodes to sync
-	if err = tg.Sync(); err != nil {
-		t.Fatal(err)
-	}
-
-	// Confirm Contracts were renewed as expected, all original
-	// contracts should have been renewed if GoodForRenew = true
-	err = build.Retry(600, 100*time.Millisecond, func() error {
-		rc, err = r.RenterContractsGet()
-		if err != nil {
-			return errors.AddContext(err, "could not get contracts")
-		}
-		// Check OldContracts against recorded old contracts
-		if len(oldContracts) != len(rc.OldContracts) {
-			return errors.New(fmt.Sprintf("Number of old contracts don't match, expected %v got %v", len(oldContracts), len(rc.OldContracts)))
-		}
-
-		// Create Maps for comparison
-		initialContractIDMap := make(map[types.FileContractID]struct{})
-		for _, c := range oldContracts {
-			initialContractIDMap[c.ID] = struct{}{}
-		}
-
-		for _, c := range rc.OldContracts {
-			// Verify that all the contracts marked as GoodForRenew
-			// were renewed
-			if _, ok := initialContractIDMap[c.ID]; !ok {
-				return errors.New("ID from rc.OldContracts not found in oldContracts")
->>>>>>> 48216845
 			}
 		}
 
@@ -2008,40 +1650,6 @@
 	}
 	from, err := os.Open("../../compatibility/renter_v04.json")
 	if err != nil {
-<<<<<<< HEAD
-		t.Fatal(err)
-	}
-	to, err := os.OpenFile(destination, os.O_RDWR|os.O_CREATE, 0700)
-	if err != nil {
-		t.Fatal(err)
-	}
-	_, err = io.Copy(to, from)
-	if err != nil {
-		t.Fatal(err)
-	}
-	if err = from.Close(); err != nil {
-		t.Fatal(err)
-	}
-	if err = to.Close(); err != nil {
-		t.Fatal(err)
-	}
-
-	// Create new node from legacy renter.json persistence file
-	r, err := siatest.NewNode(node.AllModules(testdir))
-	if err != nil {
-		t.Fatal(err)
-	}
-	defer func() {
-		if err = r.Close(); err != nil {
-			t.Fatal(err)
-		}
-	}()
-
-	// Set renter allowance to finish renter set up
-	// Currently /renter POST endpoint errors if the allowance
-	// is not previously set or passed in as an argument
-	err = r.RenterPostAllowance(siatest.DefaultAllowance)
-=======
 		t.Fatal(err)
 	}
 	to, err := os.OpenFile(destination, os.O_RDWR|os.O_CREATE, 0700)
@@ -2109,7 +1717,6 @@
 
 	// Confirm Settings were updated
 	rg, err = r.RenterGet()
->>>>>>> 48216845
 	if err != nil {
 		t.Fatal(err, "Could not get Renter through RenterGet()")
 	}
@@ -2123,35 +1730,6 @@
 		t.Fatalf("MaxUploadSpeed not set to %v, set to %v", us, rg.Settings.MaxUploadSpeed)
 	}
 
-<<<<<<< HEAD
-	// Check Settings, should be defaults
-	rg, err := r.RenterGet()
-	if err != nil {
-		t.Fatal(err, "Could not get Renter through RenterGet()")
-	}
-	if rg.Settings.StreamCacheSize != renter.DefaultStreamCacheSize {
-		t.Fatalf("StreamCacheSize not set to default of %v, set to %v",
-			renter.DefaultStreamCacheSize, rg.Settings.StreamCacheSize)
-	}
-	if rg.Settings.MaxDownloadSpeed != renter.DefaultMaxDownloadSpeed {
-		t.Fatalf("MaxDownloadSpeed not set to default of %v, set to %v",
-			renter.DefaultMaxDownloadSpeed, rg.Settings.MaxDownloadSpeed)
-	}
-	if rg.Settings.MaxUploadSpeed != renter.DefaultMaxUploadSpeed {
-		t.Fatalf("MaxUploadSpeed not set to default of %v, set to %v",
-			renter.DefaultMaxUploadSpeed, rg.Settings.MaxUploadSpeed)
-	}
-
-	// Set StreamCacheSize, MaxDownloadSpeed, and MaxUploadSpeed to new values
-	cacheSize := uint64(4)
-	ds := int64(20)
-	us := int64(10)
-	if err := r.RenterSetStreamCacheSizePost(cacheSize); err != nil {
-		t.Fatalf("%v: Could not set StreamCacheSize to %v", err, cacheSize)
-	}
-	if err := r.RenterPostRateLimit(ds, us); err != nil {
-		t.Fatalf("%v: Could not set RateLimits to %v and %v", err, ds, us)
-=======
 	// Restart node
 	err = r.RestartNode()
 	if err != nil {
@@ -2171,27 +1749,76 @@
 	}
 	if rg.Settings.MaxUploadSpeed != us {
 		t.Fatalf("MaxUploadSpeed not persisted as %v, set to %v", us, rg.Settings.MaxUploadSpeed)
->>>>>>> 48216845
-	}
-}
-
-<<<<<<< HEAD
-	// Confirm Settings were updated
-	rg, err = r.RenterGet()
-	if err != nil {
-		t.Fatal(err, "Could not get Renter through RenterGet()")
-	}
-	if rg.Settings.StreamCacheSize != cacheSize {
-		t.Fatalf("StreamCacheSize not set to %v, set to %v", cacheSize, rg.Settings.StreamCacheSize)
-	}
-	if rg.Settings.MaxDownloadSpeed != ds {
-		t.Fatalf("MaxDownloadSpeed not set to %v, set to %v", ds, rg.Settings.MaxDownloadSpeed)
-	}
-	if rg.Settings.MaxUploadSpeed != us {
-		t.Fatalf("MaxUploadSpeed not set to %v, set to %v", us, rg.Settings.MaxUploadSpeed)
-=======
-// TestRenterResetAllowance tests that resetting the allowance after the
-// allowance was cancelled will trigger the correct contract formation.
+	}
+}
+
+// // TestRenterResetAllowance tests that resetting the allowance after the
+// // allowance was cancelled will trigger the correct contract formation.
+// func TestRenterResetAllowance(t *testing.T) {
+// 	if testing.Short() {
+// 		t.SkipNow()
+// 	}
+// 	t.Parallel()
+
+// 	// Create a group for testing.
+// 	groupParams := siatest.GroupParams{
+// 		Hosts:   2,
+// 		Renters: 1,
+// 		Miners:  1,
+// 	}
+// 	tg, err := siatest.NewGroupFromTemplate(groupParams)
+// 	if err != nil {
+// 		t.Fatal("Failed to create group: ", err)
+// 	}
+// 	defer func() {
+// 		if err := tg.Close(); err != nil {
+// 			t.Fatal(err)
+// 		}
+// 	}()
+// 	renter := tg.Renters()[0]
+
+// 	// Cancel the allowance
+// 	if err := renter.RenterCancelAllowance(); err != nil {
+// 		t.Fatal(err)
+// 	}
+
+// 	// Give it some time to mark the contracts as !goodForUpload and
+// 	// !goodForRenew.
+// 	err = build.Retry(600, 100*time.Millisecond, func() error {
+// 		rc, err := renter.RenterContractsGet()
+// 		if err != nil {
+// 			return err
+// 		}
+// 		// Should still have 2 contract.
+// 		if len(rc.Contracts) != groupParams.Hosts {
+// 			return fmt.Errorf("expected %v contracts", groupParams.Hosts)
+// 		}
+// 		for _, c := range rc.Contracts {
+// 			if c.GoodForUpload {
+// 				return errors.New("contract shouldn't be goodForUpload")
+// 			}
+// 			if c.GoodForRenew {
+// 				return errors.New("contract shouldn't be goodForRenew")
+// 			}
+// 		}
+// 		return nil
+// 	})
+// 	if err != nil {
+// 		t.Fatal(err, "Could not get Renter through RenterGet()")
+// 	}
+// 	if rg.Settings.StreamCacheSize != cacheSize {
+// 		t.Fatalf("StreamCacheSize not persisted as %v, set to %v", cacheSize, rg.Settings.StreamCacheSize)
+// 	}
+// 	if rg.Settings.MaxDownloadSpeed != ds {
+// 		t.Fatalf("MaxDownloadSpeed not persisted as %v, set to %v", ds, rg.Settings.MaxDownloadSpeed)
+// 	}
+// 	if rg.Settings.MaxUploadSpeed != us {
+// 		t.Fatalf("MaxUploadSpeed not persisted as %v, set to %v", us, rg.Settings.MaxUploadSpeed)
+// 	}
+// }
+
+// TestRenterCancelAllowance tests that setting an empty allowance causes
+// uploads, downloads, and renewals to cease.
 func TestRenterResetAllowance(t *testing.T) {
 	if testing.Short() {
 		t.SkipNow()
@@ -2207,7 +1834,6 @@
 	tg, err := siatest.NewGroupFromTemplate(groupParams)
 	if err != nil {
 		t.Fatal("Failed to create group: ", err)
->>>>>>> 48216845
 	}
 	defer func() {
 		if err := tg.Close(); err != nil {
@@ -2216,16 +1842,6 @@
 	}()
 	renter := tg.Renters()[0]
 
-<<<<<<< HEAD
-	// Restart node
-	err = r.RestartNode()
-	if err != nil {
-		t.Fatal("Failed to restart node:", err)
-	}
-
-	// check Settings, settings should be values set through API endpoints
-	rg, err = r.RenterGet()
-=======
 	// Cancel the allowance
 	if err := renter.RenterCancelAllowance(); err != nil {
 		t.Fatal(err)
@@ -2234,15 +1850,22 @@
 	// Give it some time to mark the contracts as !goodForUpload and
 	// !goodForRenew.
 	err = build.Retry(600, 100*time.Millisecond, func() error {
-		rc, err := renter.RenterContractsGet()
+		rcActive, err := renter.RenterActiveContractsGet()
 		if err != nil {
 			return err
 		}
-		// Should still have 2 contract.
-		if len(rc.Contracts) != groupParams.Hosts {
-			return fmt.Errorf("expected %v contracts", groupParams.Hosts)
-		}
-		for _, c := range rc.Contracts {
+		rcInactive, err := renter.RenterInactiveContractsGet()
+		if err != nil {
+			return err
+		}
+		// Should now have 2 inactive contracts.
+		if len(rcActive.Contracts) != 0 {
+			return fmt.Errorf("expected 0 active contracts, got %v", len(rcActive.Contracts))
+		}
+		if len(rcInactive.Contracts) != groupParams.Hosts {
+			return fmt.Errorf("expected %v inactive contracts, got %v", groupParams.Hosts, len(rcInactive.Contracts))
+		}
+		for _, c := range rcInactive.Contracts {
 			if c.GoodForUpload {
 				return errors.New("contract shouldn't be goodForUpload")
 			}
@@ -2252,57 +1875,10 @@
 		}
 		return nil
 	})
->>>>>>> 48216845
-	if err != nil {
-		t.Fatal(err, "Could not get Renter through RenterGet()")
-	}
-	if rg.Settings.StreamCacheSize != cacheSize {
-		t.Fatalf("StreamCacheSize not persisted as %v, set to %v", cacheSize, rg.Settings.StreamCacheSize)
-	}
-	if rg.Settings.MaxDownloadSpeed != ds {
-		t.Fatalf("MaxDownloadSpeed not persisted as %v, set to %v", ds, rg.Settings.MaxDownloadSpeed)
-	}
-	if rg.Settings.MaxUploadSpeed != us {
-		t.Fatalf("MaxUploadSpeed not persisted as %v, set to %v", us, rg.Settings.MaxUploadSpeed)
-	}
-}
-
-// TestRenterCancelAllowance tests that setting an empty allowance causes
-// uploads, downloads, and renewals to cease.
-func TestRenterResetAllowance(t *testing.T) {
-	if testing.Short() {
-		t.SkipNow()
-	}
-	t.Parallel()
-
-<<<<<<< HEAD
-	// Create a group for testing.
-	groupParams := siatest.GroupParams{
-		Hosts:   2,
-		Renters: 1,
-		Miners:  1,
-	}
-	tg, err := siatest.NewGroupFromTemplate(groupParams)
-	if err != nil {
-		t.Fatal("Failed to create group: ", err)
-	}
-	defer func() {
-		if err := tg.Close(); err != nil {
-			t.Fatal(err)
-		}
-	}()
-	renter := tg.Renters()[0]
-
-	// Cancel the allowance
-	if err := renter.RenterCancelAllowance(); err != nil {
-		t.Fatal(err)
-	}
-
-	// Give it some time to mark the contracts as !goodForUpload and
-	// !goodForRenew.
-	err = build.Retry(600, 100*time.Millisecond, func() error {
-		rcActive, err := renter.RenterActiveContractsGet()
-=======
+	if err != nil {
+		t.Fatal(err)
+	}
+
 	// Set the allowance again.
 	if err := renter.RenterPostAllowance(siatest.DefaultAllowance); err != nil {
 		t.Fatal(err)
@@ -2316,15 +1892,15 @@
 	// Give it some time to mark the contracts as goodForUpload and
 	// goodForRenew again.
 	err = build.Retry(600, 100*time.Millisecond, func() error {
-		rc, err := renter.RenterContractsGet()
+		rcActive, err := renter.RenterActiveContractsGet()
 		if err != nil {
 			return err
 		}
-		// Should still have 2 contract.
-		if len(rc.Contracts) != groupParams.Hosts {
-			return fmt.Errorf("expected %v contracts", groupParams.Hosts)
-		}
-		for _, c := range rc.Contracts {
+		// Should now have 2 active contracts.
+		if len(rcActive.Contracts) != groupParams.Hosts {
+			return fmt.Errorf("expected %v active contracts, got %v", groupParams.Hosts, len(rcActive.Contracts))
+		}
+		for _, c := range rcActive.Contracts {
 			if !c.GoodForUpload {
 				return errors.New("contract should be goodForUpload")
 			}
@@ -2339,7 +1915,8 @@
 	}
 }
 
-// TestRenterSpendingReporting checks the accuracy for the reported spending
+// TestRenterSpendingReporting checks the accuracy for the reported
+// spending
 func TestRenterSpendingReporting(t *testing.T) {
 	if testing.Short() {
 		t.SkipNow()
@@ -2369,11 +1946,10 @@
 	}
 	renterParams := node.Renter(renterDir)
 	renterParams.SkipSetAllowance = true
-	nodes, err := tg.AddNodes(renterParams)
-	if err != nil {
-		t.Fatal(err)
-	}
-	r := nodes[0]
+	_, err = tg.AddNodes(renterParams)
+	if err != nil {
+		t.Fatal(err)
+	}
 
 	// Get largest WindowSize from Hosts
 	var windowSize types.BlockHeight
@@ -2388,6 +1964,7 @@
 	}
 
 	// Get renter's initial siacoin balance
+	r := tg.Renters()[0]
 	wg, err := r.WalletGet()
 	if err != nil {
 		t.Fatal("Failed to get wallet:", err)
@@ -2402,11 +1979,19 @@
 
 	// Confirm Contracts were created as expected
 	err = build.Retry(600, 100*time.Millisecond, func() error {
-		rc, err := r.RenterContractsGet()
-		if err != nil {
-			return errors.AddContext(err, "could not get contracts")
-		}
-		if err = checkContracts(len(tg.Hosts()), numRenewals, rc.OldContracts, rc.Contracts); err != nil {
+		rcActive, err := r.RenterActiveContractsGet()
+		if err != nil {
+			return errors.AddContext(err, "could not get active contracts")
+		}
+		rcInactive, err := r.RenterInactiveContractsGet()
+		if err != nil {
+			return errors.AddContext(err, "could not get Inactive contracts")
+		}
+		rcExpired, err := r.RenterExpiredContractsGet()
+		if err != nil {
+			return errors.AddContext(err, "could not get expired contracts")
+		}
+		if err = checkContracts(len(tg.Hosts()), numRenewals, append(rcInactive.Contracts, rcExpired.Contracts...), rcActive.Contracts); err != nil {
 			return err
 		}
 		return nil
@@ -2447,12 +2032,6 @@
 		}
 	}
 
-	// Get initial Contracts to check for contract renewal later
-	rc, err := r.RenterContractsGet()
-	if err != nil {
-		t.Fatal("Could not get contracts:", err)
-	}
-
 	// Check to confirm upload and download spending was captured correctly
 	// and reflected in the wallet balance
 	err = build.Retry(600, 100*time.Millisecond, func() error {
@@ -2474,29 +2053,23 @@
 
 	// Confirm Contracts were renewed as expected
 	err = build.Retry(600, 100*time.Millisecond, func() error {
-		rc, err = r.RenterContractsGet()
->>>>>>> 48216845
-		if err != nil {
+		rcActive, err := r.RenterActiveContractsGet()
+		if err != nil {
+			return errors.AddContext(err, "could not get active contracts")
+		}
+		rcInactive, err := r.RenterInactiveContractsGet()
+		if err != nil {
+			return errors.AddContext(err, "could not get Inactive contracts")
+		}
+		rcExpired, err := r.RenterExpiredContractsGet()
+		if err != nil {
+			return errors.AddContext(err, "could not get expired contracts")
+		}
+		if err = checkContracts(len(tg.Hosts()), numRenewals, append(rcInactive.Contracts, rcExpired.Contracts...), rcActive.Contracts); err != nil {
 			return err
 		}
-		rcInactive, err := renter.RenterInactiveContractsGet()
-		if err != nil {
+		if err = checkRenewedContracts(rcActive.Contracts); err != nil {
 			return err
-		}
-		// Should now have 2 inactive contracts.
-		if len(rcActive.Contracts) != 0 {
-			return fmt.Errorf("expected 0 active contracts, got %v", len(rcActive.Contracts))
-		}
-		if len(rcInactive.Contracts) != groupParams.Hosts {
-			return fmt.Errorf("expected %v inactive contracts, got %v", groupParams.Hosts, len(rcInactive.Contracts))
-		}
-		for _, c := range rcInactive.Contracts {
-			if c.GoodForUpload {
-				return errors.New("contract shouldn't be goodForUpload")
-			}
-			if c.GoodForRenew {
-				return errors.New("contract shouldn't be goodForRenew")
-			}
 		}
 		return nil
 	})
@@ -2504,10 +2077,6 @@
 		t.Fatal(err)
 	}
 
-<<<<<<< HEAD
-	// Set the allowance again.
-	if err := renter.RenterPostAllowance(siatest.DefaultAllowance); err != nil {
-=======
 	// Mine Block to confirm contracts and spending into blockchain
 	m := tg.Miners()[0]
 	if err = m.MineBlock(); err != nil {
@@ -2516,33 +2085,32 @@
 
 	// Waiting for nodes to sync
 	if err = tg.Sync(); err != nil {
->>>>>>> 48216845
-		t.Fatal(err)
-	}
-
-	// Mine a block to start the threadedContractMaintenance.
-	if err := tg.Miners()[0].MineBlock(); err != nil {
-		t.Fatal(err)
-	}
-
-	// Give it some time to mark the contracts as goodForUpload and
-	// goodForRenew again.
+		t.Fatal(err)
+	}
+
+	// Check contract spending against reported spending
+	rcActive, err := r.RenterActiveContractsGet()
+	if err != nil {
+		t.Fatal(err)
+	}
+	rcInactive, err := r.RenterInactiveContractsGet()
+	if err != nil {
+		t.Fatal(err)
+	}
+	rcExpired, err := r.RenterExpiredContractsGet()
+	if err != nil {
+		t.Fatal(err)
+	}
+	if err = checkContractVsReportedSpending(r, windowSize, append(rcInactive.Contracts, rcExpired.Contracts...), rcActive.Contracts); err != nil {
+		t.Fatal(err)
+	}
+
+	// Check to confirm reported spending is still accurate with the renewed contracts
+	// and reflected in the wallet balance
 	err = build.Retry(600, 100*time.Millisecond, func() error {
-		rcActive, err := renter.RenterActiveContractsGet()
+		err = checkBalanceVsSpending(r, initialBalance)
 		if err != nil {
 			return err
-		}
-		// Should now have 2 active contracts.
-		if len(rcActive.Contracts) != groupParams.Hosts {
-			return fmt.Errorf("expected %v active contracts, got %v", groupParams.Hosts, len(rcActive.Contracts))
-		}
-		for _, c := range rcActive.Contracts {
-			if !c.GoodForUpload {
-				return errors.New("contract should be goodForUpload")
-			}
-			if !c.GoodForRenew {
-				return errors.New("contract should be goodForRenew")
-			}
 		}
 		return nil
 	})
@@ -2550,61 +2118,6 @@
 		t.Fatal(err)
 	}
 
-<<<<<<< HEAD
-// TestRenterSpendingReporting checks the accuracy for the reported
-// spending
-func TestRenterSpendingReporting(t *testing.T) {
-	if testing.Short() {
-		t.SkipNow()
-	}
-	t.Parallel()
-
-	// Create a testgroup, creating without renter so the renter's
-	// initial balance can be obtained
-	groupParams := siatest.GroupParams{
-		Hosts:  2,
-		Miners: 1,
-	}
-	tg, err := siatest.NewGroupFromTemplate(groupParams)
-	if err != nil {
-		t.Fatal("Failed to create group: ", err)
-	}
-	defer func() {
-		if err := tg.Close(); err != nil {
-			t.Fatal(err)
-		}
-	}()
-
-	// Add a Renter node
-	renterDir, err := siatest.TestDir(filepath.Join(t.Name(), "renter"))
-	if err != nil {
-		t.Fatal(err)
-	}
-	renterParams := node.Renter(renterDir)
-	renterParams.SkipSetAllowance = true
-	_, err = tg.AddNodes(renterParams)
-	if err != nil {
-		t.Fatal(err)
-	}
-
-	// Get largest WindowSize from Hosts
-	var windowSize types.BlockHeight
-	for _, h := range tg.Hosts() {
-		hg, err := h.HostGet()
-		if err != nil {
-			t.Fatal(err)
-		}
-		if hg.ExternalSettings.WindowSize >= windowSize {
-			windowSize = hg.ExternalSettings.WindowSize
-		}
-	}
-
-	// Get renter's initial siacoin balance
-	r := tg.Renters()[0]
-	wg, err := r.WalletGet()
-	if err != nil {
-		t.Fatal("Failed to get wallet:", err)
-=======
 	// Record current Wallet Balance
 	wg, err = r.WalletGet()
 	if err != nil {
@@ -2613,9 +2126,12 @@
 	initialPeriodEndBalance := wg.ConfirmedSiacoinBalance
 
 	// Mine blocks to force contract renewal and new period
-	cg, _ := r.ConsensusGet()
+	cg, err := r.ConsensusGet()
+	if err != nil {
+		t.Fatal("Failed to get consensus:", err)
+	}
 	blockHeight := cg.Height
-	endHeight := rc.Contracts[0].EndHeight
+	endHeight := rcActive.Contracts[0].EndHeight
 	rg, err := r.RenterGet()
 	if err != nil {
 		t.Fatal("Failed to get renter:", err)
@@ -2645,525 +2161,29 @@
 
 	// Confirm Contracts were renewed as expected
 	err = build.Retry(600, 100*time.Millisecond, func() error {
-		rc, err = r.RenterContractsGet()
-		if err != nil {
-			return errors.AddContext(err, "Could not get contracts")
-		}
-		if err = checkContracts(len(tg.Hosts()), numRenewals, rc.OldContracts, rc.Contracts); err != nil {
+		rcActive, err := r.RenterActiveContractsGet()
+		if err != nil {
+			return errors.AddContext(err, "could not get active contracts")
+		}
+		rcInactive, err := r.RenterInactiveContractsGet()
+		if err != nil {
+			return errors.AddContext(err, "could not get Inactive contracts")
+		}
+		rcExpired, err := r.RenterExpiredContractsGet()
+		if err != nil {
+			return errors.AddContext(err, "could not get expired contracts")
+		}
+		if err = checkContracts(len(tg.Hosts()), numRenewals, append(rcInactive.Contracts, rcExpired.Contracts...), rcActive.Contracts); err != nil {
 			return err
 		}
-		if err = checkRenewedContracts(rc.Contracts); err != nil {
+		if err = checkRenewedContracts(rcActive.Contracts); err != nil {
 			return err
 		}
 		return nil
 	})
 	if err != nil {
 		t.Fatal(err)
->>>>>>> 48216845
-	}
-	initialBalance := wg.ConfirmedSiacoinBalance
-
-<<<<<<< HEAD
-	// Set allowance
-	if err = tg.SetRenterAllowance(r, siatest.DefaultAllowance); err != nil {
-		t.Fatal("Failed to set renter allowance:", err)
-=======
-	// Mine Block to confirm contracts and spending on blockchain
-	if err = m.MineBlock(); err != nil {
-		t.Fatal("Error mining block:", err)
-	}
-
-	// Waiting for nodes to sync
-	if err = tg.Sync(); err != nil {
-		t.Fatal(err)
-	}
-
-	// Check contract spending against reported spending
-	rc, err = r.RenterContractsGet()
-	if err != nil {
-		t.Fatal("Could not get contracts:", err)
-	}
-	if err = checkContractVsReportedSpending(r, windowSize, rc.OldContracts, rc.Contracts); err != nil {
-		t.Fatal(err)
-	}
-
-	// Check to confirm reported spending is still accurate with the renewed contracts
-	// and a new period and reflected in the wallet balance
-	err = build.Retry(600, 100*time.Millisecond, func() error {
-		err = checkBalanceVsSpending(r, initialBalance)
-		if err != nil {
-			return err
-		}
-		return nil
-	})
-	if err != nil {
-		t.Fatal(err)
-	}
-
-	// Renew contracts by running out of funds
-	_, err = renewContractsBySpending(r, tg)
-	if err != nil {
-		t.Fatal(err)
-	}
-	numRenewals++
-
-	// Mine Block to confirm contracts and spending on blockchain
-	if err = m.MineBlock(); err != nil {
-		t.Fatal("Error mining block:", err)
-	}
-
-	// Waiting for nodes to sync
-	if err = tg.Sync(); err != nil {
-		t.Fatal(err)
-	}
-
-	// Confirm Contracts were renewed as expected
-	err = build.Retry(600, 100*time.Millisecond, func() error {
-		rc, err = r.RenterContractsGet()
-		if err != nil {
-			return errors.AddContext(err, "Could not get contracts")
-		}
-		if err = checkContracts(len(tg.Hosts()), numRenewals, rc.OldContracts, rc.Contracts); err != nil {
-			return err
-		}
-		if err = checkRenewedContracts(rc.Contracts); err != nil {
-			return err
-		}
-		return nil
-	})
-	if err != nil {
-		t.Fatal(err)
-	}
-
-	// Mine Block to confirm contracts and spending on blockchain
-	if err = m.MineBlock(); err != nil {
-		t.Fatal("Error mining block:", err)
-	}
-
-	// Waiting for nodes to sync
-	if err = tg.Sync(); err != nil {
-		t.Fatal(err)
-	}
-
-	// Check contract spending against reported spending
-	rc, err = r.RenterContractsGet()
-	if err != nil {
-		t.Fatal("Could not get contracts:", err)
-	}
-
-	if err = checkContractVsReportedSpending(r, windowSize, rc.OldContracts, rc.Contracts); err != nil {
-		t.Fatal(err)
-	}
-
-	// Check to confirm reported spending is still accurate with the renewed contracts
-	// and a new period and reflected in the wallet balance
-	err = build.Retry(600, 100*time.Millisecond, func() error {
-		err = checkBalanceVsSpending(r, initialBalance)
-		if err != nil {
-			return err
-		}
-		return nil
-	})
-	if err != nil {
-		t.Fatal(err)
-	}
-
-	// Mine blocks to force contract renewal
-	if err = renewContractsByRenewWindow(r, tg); err != nil {
-		t.Fatal(err)
-	}
-	numRenewals++
-
-	// Confirm Contracts were renewed as expected
-	err = build.Retry(600, 100*time.Millisecond, func() error {
-		rc, err = r.RenterContractsGet()
-		if err != nil {
-			return errors.AddContext(err, "could not get contracts")
-		}
-		if err = checkContracts(len(tg.Hosts()), numRenewals, rc.OldContracts, rc.Contracts); err != nil {
-			return err
-		}
-		if err = checkRenewedContracts(rc.Contracts); err != nil {
-			return err
-		}
-		return nil
-	})
-	if err != nil {
-		t.Fatal(err)
-	}
-
-	// Mine Block to confirm contracts and spending into blockchain
-	if err = m.MineBlock(); err != nil {
-		t.Fatal("Error mining block:", err)
-	}
-
-	// Waiting for nodes to sync
-	if err = tg.Sync(); err != nil {
-		t.Fatal(err)
-	}
-
-	// Check contract spending against reported spending
-	rc, err = r.RenterContractsGet()
-	if err != nil {
-		t.Fatal("Could not get contracts:", err)
-	}
-	if err = checkContractVsReportedSpending(r, windowSize, rc.OldContracts, rc.Contracts); err != nil {
-		t.Fatal(err)
-	}
-
-	// Check to confirm reported spending is still accurate with the renewed contracts
-	// and reflected in the wallet balance
-	err = build.Retry(600, 100*time.Millisecond, func() error {
-		err = checkBalanceVsSpending(r, initialBalance)
-		if err != nil {
-			return err
-		}
-		return nil
-	})
-	if err != nil {
-		t.Fatal(err)
-	}
-}
-
-// The following are helper functions for the renter tests
-
-// checkBalanceVsSpending checks the renters confirmed siacoin balance in their
-// wallet against their reported spending
-func checkBalanceVsSpending(r *siatest.TestNode, initialBalance types.Currency) error {
-	// Getting initial financial metrics
-	// Setting variables to easier reference
-	rg, err := r.RenterGet()
-	if err != nil {
-		return err
-	}
-	fm := rg.FinancialMetrics
-
-	// Check balance after allowance is set
-	wg, err := r.WalletGet()
-	if err != nil {
-		return err
-	}
-	expectedBalance := initialBalance.Sub(fm.TotalAllocated).Sub(fm.WithheldFunds).Sub(fm.PreviousSpending)
-	if expectedBalance.Cmp(wg.ConfirmedSiacoinBalance) != 0 {
-		details := fmt.Sprintf(`Initial balance minus Renter Reported Spending does not equal wallet Confirmed Siacoin Balance
-		Expected Balance:   %v
-		Wallet Balance:     %v
-		Actual difference:  %v
-		ExpectedBalance:    %v
-		walletBalance:      %v
-		`, expectedBalance.HumanString(), wg.ConfirmedSiacoinBalance.HumanString(), initialBalance.Sub(wg.ConfirmedSiacoinBalance).HumanString(),
-			expectedBalance.HumanString(), wg.ConfirmedSiacoinBalance.HumanString())
-		var diff string
-		if expectedBalance.Cmp(wg.ConfirmedSiacoinBalance) > 0 {
-			diff = fmt.Sprintf("Under reported by:  %v\n", expectedBalance.Sub(wg.ConfirmedSiacoinBalance).HumanString())
-		} else {
-			diff = fmt.Sprintf("Over reported by:   %v\n", wg.ConfirmedSiacoinBalance.Sub(expectedBalance).HumanString())
-		}
-		err := details + diff
-		return errors.New(err)
-	}
-	return nil
-}
-
-// checkContracts confirms that contracts are renewed as expected
-func checkContracts(numHosts, numRenewals int, oldContracts, renewedContracts []api.RenterContract) error {
-	if len(renewedContracts) != numHosts {
-		err := fmt.Sprintf("Incorrect number of Active contracts: have %v expected %v", len(renewedContracts), numHosts)
-		return errors.New(err)
-	}
-	if len(oldContracts) == 0 && numRenewals == 0 {
-		return nil
-	}
-	// Confirm contracts were renewed, this will also mean there are old contracts
-	// Verify there are not more renewedContracts than there are oldContracts
-	// This would mean contracts are not getting archived
-	if len(oldContracts) < len(renewedContracts) {
-		return errors.New("Too many renewed contracts")
-	}
-	if len(oldContracts) != numHosts*numRenewals {
-		err := fmt.Sprintf("Incorrect number of Old contracts: have %v expected %v", len(oldContracts), numHosts*numRenewals)
-		return errors.New(err)
-	}
-
-	// Create Maps for comparison
-	initialContractIDMap := make(map[types.FileContractID]struct{})
-	initialContractKeyMap := make(map[crypto.Hash]struct{})
-	for _, c := range oldContracts {
-		initialContractIDMap[c.ID] = struct{}{}
-		initialContractKeyMap[crypto.HashBytes(c.HostPublicKey.Key)] = struct{}{}
->>>>>>> 48216845
-	}
-	numRenewals := 0
-
-	// Confirm Contracts were created as expected
-	err = build.Retry(600, 100*time.Millisecond, func() error {
-		rcActive, err := r.RenterActiveContractsGet()
-		if err != nil {
-			return errors.AddContext(err, "could not get active contracts")
-		}
-		rcInactive, err := r.RenterInactiveContractsGet()
-		if err != nil {
-			return errors.AddContext(err, "could not get Inactive contracts")
-		}
-		rcExpired, err := r.RenterExpiredContractsGet()
-		if err != nil {
-			return errors.AddContext(err, "could not get expired contracts")
-		}
-		if err = checkContracts(len(tg.Hosts()), numRenewals, append(rcInactive.Contracts, rcExpired.Contracts...), rcActive.Contracts); err != nil {
-			return err
-		}
-		return nil
-	})
-	if err != nil {
-		t.Fatal(err)
-	}
-
-<<<<<<< HEAD
-	// Check that the funds allocated when setting the allowance
-	// are reflected correctly in the wallet balance
-	err = build.Retry(600, 100*time.Millisecond, func() error {
-		err = checkBalanceVsSpending(r, initialBalance)
-		if err != nil {
-			return err
-		}
-		return nil
-	})
-	if err != nil {
-		t.Fatal(err)
-	}
-
-	// Upload and download files to show spending
-	var remoteFiles []*siatest.RemoteFile
-	for i := 0; i < 10; i++ {
-		dataPieces := uint64(1)
-		parityPieces := uint64(1)
-		fileSize := 100 + siatest.Fuzz()
-		_, rf, err := r.UploadNewFileBlocking(fileSize, dataPieces, parityPieces)
-		if err != nil {
-			t.Fatal("Failed to upload a file for testing: ", err)
-		}
-		remoteFiles = append(remoteFiles, rf)
-	}
-	for _, rf := range remoteFiles {
-		_, err = r.DownloadToDisk(rf, false)
-		if err != nil {
-			t.Fatal("Could not DownloadToDisk:", err)
-		}
-=======
-// checkContractVsReportedSpending confirms that the spending recorded in the
-// renter's contracts matches the reported spending for the renter
-func checkContractVsReportedSpending(r *siatest.TestNode, WindowSize types.BlockHeight, oldContracts, renewedContracts []api.RenterContract) error {
-	// Get Current BlockHeight
-	cg, err := r.ConsensusGet()
-	if err != nil {
-		return err
->>>>>>> 48216845
-	}
-
-	// Check to confirm upload and download spending was captured correctly
-	// and reflected in the wallet balance
-	err = build.Retry(600, 100*time.Millisecond, func() error {
-		err = checkBalanceVsSpending(r, initialBalance)
-		if err != nil {
-			return err
-		}
-		return nil
-	})
-	if err != nil {
-		t.Fatal(err)
-	}
-
-	// Mine blocks to force contract renewal
-	if err = renewContractsByRenewWindow(r, tg); err != nil {
-		t.Fatal(err)
-	}
-	numRenewals++
-
-	// Confirm Contracts were renewed as expected
-	err = build.Retry(600, 100*time.Millisecond, func() error {
-		rcActive, err := r.RenterActiveContractsGet()
-		if err != nil {
-			return errors.AddContext(err, "could not get active contracts")
-		}
-		rcInactive, err := r.RenterInactiveContractsGet()
-		if err != nil {
-			return errors.AddContext(err, "could not get Inactive contracts")
-		}
-		rcExpired, err := r.RenterExpiredContractsGet()
-		if err != nil {
-			return errors.AddContext(err, "could not get expired contracts")
-		}
-		if err = checkContracts(len(tg.Hosts()), numRenewals, append(rcInactive.Contracts, rcExpired.Contracts...), rcActive.Contracts); err != nil {
-			return err
-		}
-		if err = checkRenewedContracts(rcActive.Contracts); err != nil {
-			return err
-		}
-		return nil
-	})
-	if err != nil {
-		t.Fatal(err)
-	}
-
-	// Mine Block to confirm contracts and spending into blockchain
-	m := tg.Miners()[0]
-	if err = m.MineBlock(); err != nil {
-		t.Fatal("Error mining block:", err)
-	}
-
-	// Waiting for nodes to sync
-	if err = tg.Sync(); err != nil {
-		t.Fatal(err)
-	}
-
-	// Check contract spending against reported spending
-	rcActive, err := r.RenterActiveContractsGet()
-	if err != nil {
-		t.Fatal(err)
-	}
-	rcInactive, err := r.RenterInactiveContractsGet()
-	if err != nil {
-		t.Fatal(err)
-	}
-	rcExpired, err := r.RenterExpiredContractsGet()
-	if err != nil {
-		t.Fatal(err)
-	}
-	if err = checkContractVsReportedSpending(r, windowSize, append(rcInactive.Contracts, rcExpired.Contracts...), rcActive.Contracts); err != nil {
-		t.Fatal(err)
-	}
-
-	// Check to confirm reported spending is still accurate with the renewed contracts
-	// and reflected in the wallet balance
-	err = build.Retry(600, 100*time.Millisecond, func() error {
-		err = checkBalanceVsSpending(r, initialBalance)
-		if err != nil {
-			return err
-		}
-		return nil
-	})
-	if err != nil {
-		t.Fatal(err)
-	}
-
-	// Record current Wallet Balance
-	wg, err = r.WalletGet()
-	if err != nil {
-		t.Fatal("Failed to get wallet:", err)
-	}
-	initialPeriodEndBalance := wg.ConfirmedSiacoinBalance
-
-<<<<<<< HEAD
-	// Mine blocks to force contract renewal and new period
-	cg, _ := r.ConsensusGet()
-	blockHeight := cg.Height
-	endHeight := rcActive.Contracts[0].EndHeight
-	rg, err := r.RenterGet()
-=======
-// checkRenewedContracts confirms that renewed contracts have zero upload and
-// download spending
-func checkRenewedContracts(renewedContracts []api.RenterContract) error {
-	for _, c := range renewedContracts {
-		if c.GoodForRenew {
-			if c.UploadSpending.Cmp(types.ZeroCurrency) != 0 && c.GoodForUpload {
-				err := fmt.Sprintf("Upload spending on renewed contract equal to %v, expected zero", c.UploadSpending.HumanString())
-				return errors.New(err)
-			}
-			if c.DownloadSpending.Cmp(types.ZeroCurrency) != 0 {
-				err := fmt.Sprintf("Download spending on renewed contract equal to %v, expected zero", c.DownloadSpending.HumanString())
-				return errors.New(err)
-			}
-		}
-	}
-	return nil
-}
-
-// renewContractByRenewWindow mines blocks to force contract renewal
-func renewContractsByRenewWindow(renter *siatest.TestNode, tg *siatest.TestGroup) error {
-	rg, err := renter.RenterGet()
->>>>>>> 48216845
-	if err != nil {
-		t.Fatal("Failed to get renter:", err)
-	}
-	rw := rg.Settings.Allowance.RenewWindow
-	for i := 0; i < int(endHeight-rw-blockHeight+types.MaturityDelay); i++ {
-		if err = m.MineBlock(); err != nil {
-			t.Fatal("Error mining block:", err)
-		}
-	}
-	numRenewals++
-
-	// Waiting for nodes to sync
-	if err = tg.Sync(); err != nil {
-<<<<<<< HEAD
-		t.Fatal(err)
-=======
-		return err
-	}
-	return nil
-}
-
-// renewContractsBySpending uploads files until the contracts renew due to
-// running out of funds
-func renewContractsBySpending(renter *siatest.TestNode, tg *siatest.TestGroup) (startingUploadSpend types.Currency, err error) {
-	// Renew contracts by running out of funds
-	// Set upload price to max price
-	maxStoragePrice := types.SiacoinPrecision.Mul64(30e3).Div(modules.BlockBytesPerMonthTerabyte) // 30k SC / TB / Month
-	maxUploadPrice := maxStoragePrice.Mul64(3 * 4320)
-	hosts := tg.Hosts()
-	for _, h := range hosts {
-		err := h.HostModifySettingPost(client.HostParamMinUploadBandwidthPrice, maxUploadPrice)
-		if err != nil {
-			return types.ZeroCurrency, errors.AddContext(err, "could not set Host Upload Price")
-		}
-	}
-
-	// Waiting for nodes to sync
-	m := tg.Miners()[0]
-	if err := m.MineBlock(); err != nil {
-		return types.ZeroCurrency, errors.AddContext(err, "error mining block")
-	}
-	if err := tg.Sync(); err != nil {
-		return types.ZeroCurrency, err
->>>>>>> 48216845
-	}
-
-	// Check if Unspent unallocated funds were released after allowance period
-	// was exceeded
-	wg, err = r.WalletGet()
-	if err != nil {
-		t.Fatal("Failed to get wallet:", err)
-	}
-	if initialPeriodEndBalance.Cmp(wg.ConfirmedSiacoinBalance) > 0 {
-		t.Fatal("Unspent Unallocated funds not released after contract renewal and maturity delay")
-	}
-
-	// Confirm Contracts were renewed as expected
-	err = build.Retry(600, 100*time.Millisecond, func() error {
-		rcActive, err := r.RenterActiveContractsGet()
-		if err != nil {
-			return errors.AddContext(err, "could not get active contracts")
-		}
-		rcInactive, err := r.RenterInactiveContractsGet()
-		if err != nil {
-			return errors.AddContext(err, "could not get Inactive contracts")
-		}
-		rcExpired, err := r.RenterExpiredContractsGet()
-		if err != nil {
-			return errors.AddContext(err, "could not get expired contracts")
-		}
-		if err = checkContracts(len(tg.Hosts()), numRenewals, append(rcInactive.Contracts, rcExpired.Contracts...), rcActive.Contracts); err != nil {
-			return err
-		}
-		if err = checkRenewedContracts(rcActive.Contracts); err != nil {
-			return err
-		}
-		return nil
-	})
-	if err != nil {
-		t.Fatal(err)
-	}
-<<<<<<< HEAD
+	}
 
 	// Mine Block to confirm contracts and spending on blockchain
 	if err = m.MineBlock(); err != nil {
@@ -3696,7 +2716,5 @@
 			return types.ZeroCurrency, errors.AddContext(err, "could not get renter expired contracts")
 		}
 	}
-=======
->>>>>>> 48216845
 	return startingUploadSpend, nil
 }