package host

// storageobligations.go is responsible for managing the storage obligations
// within the host - making sure that any file contracts, transaction
// dependencies, file contract revisions, and storage proofs are making it into
// the blockchain in a reasonable time.
//
// NOTE: Currently, the code partially supports changing the storage proof
// window in file contract revisions, however the action item code will not
// handle it correctly. Until the action item code is improved (to also handle
// byzantine situations where the renter submits prior revisions), the host
// should not support changing the storage proof window, especially to further
// in the future.

// TODO: Need to queue the action item for checking on the submission status of
// the file contract revision. Also need to make sure that multiple actions are
// being taken if needed.

// TODO: Make sure that the origin tranasction set is not submitted to the
// transaction pool before addSO is called - if it is, there will be a
// duplicate transaction error, and then the storage obligation will return an
// error, which is bad. Well, or perhas we just need to have better logic
// handling.

// TODO: Need to make sure that 'revision confirmed' is actually looking only
// at the most recent revision (I think it is...)

// TODO: Make sure that not too many action items are being created.

import (
	"encoding/binary"
	"encoding/json"
	"errors"
	"sync"

	"github.com/NebulousLabs/Sia/build"
	"github.com/NebulousLabs/Sia/crypto"
	"github.com/NebulousLabs/Sia/encoding"
	"github.com/NebulousLabs/Sia/modules"
	"github.com/NebulousLabs/Sia/types"

	"github.com/NebulousLabs/bolt"
)

const (
	obligationUnresolved storageObligationStatus = iota // Indicatees that an unitialized value was used.
	obligationRejected                                  // Indicates that the obligation never got started, no revenue gained or lost.
	obligationSucceeded                                 // Indicates that the obligation was completed, revenues were gained.
	obligationFailed                                    // Indicates that the obligation failed, revenues and collateral were lost.
)

var (
	// errDuplicateStorageObligation is returned when the storage obligation
	// database already has a storage obligation with the provided file
	// contract. This error should only happen in the event of a developer
	// mistake.
	errDuplicateStorageObligation = errors.New("storage obligation has a file contract which conflicts with an existing storage obligation")

	// errInsaneFileContractOutputCounts is returned when a file contract has
	// the wrong number of outputs for either the valid or missed payouts.
	errInsaneFileContractOutputCounts = errors.New("file contract has incorrect number of outputs for the valid or missed payouts")

	// errInsaneFileContractRevisionOutputCounts is returned when a file
	// contract has the wrong number of outputs for either the valid or missed
	// payouts.
	errInsaneFileContractRevisionOutputCounts = errors.New("file contract revision has incorrect number of outputs for the valid or missed payouts")

	// errInsaneOriginSetFileContract is returned is the final transaction of
	// the origin transaction set of a storage obligation does not have a file
	// contract in the final transaction - there should be a file contract
	// associated with every storage obligation.
	errInsaneOriginSetFileContract = errors.New("origin transaction set of storage obligation should have one file contract in the final transaction")

	// errInsaneOriginSetSize is returned if the origin transaction set of a
	// storage obligation is empty - there should be a file contract associated
	// with every storage obligation.
	errInsaneOriginSetSize = errors.New("origin transaction set of storage obligation is size zero")

	// errInsaneRevisionSetRevisionCount is returned if the final transaction
	// in the revision transaction set of a storage obligation has more or less
	// than one file contract revision.
	errInsaneRevisionSetRevisionCount = errors.New("revision transaction set of storage obligation should have one file contract revision in the final transaction")

	// errInsaneStorageObligationRevision is returned if there is an attempted
	// storage obligation revision which does not have sensical inputs.
	errInsaneStorageObligationRevision = errors.New("revision to storage obligation does not make sense")

	// errInsaneStorageObligationRevisionData is returned if there is an
	// attempted storage obligation revision which does not have sensical
	// inputs.
	errInsaneStorageObligationRevisionData = errors.New("revision to storage obligation has insane data")

	// errObligationUnlocked is returned when a storage obligation is being
	// removed from lock, but is already unlocked.
	errObligationUnlocked = errors.New("storage obligation is unlocked, and should not be getting unlocked")

	// errNoBuffer is returned if there is an attempted storage obligation that
	// needs to have the storage proof submitted in less than
	// revisionSubmissionBuffer blocks.
	errNoBuffer = errors.New("file contract rejected because storage proof window is too close")

	// errNoStorageObligation is returned if the requested storage obligation
	// is not found in the database.
	errNoStorageObligation = errors.New("storage obligation not found in database")
)

type storageObligationStatus uint64

// storageObligation contains all of the metadata related to a file contract
// and the storage contained by the file contract.
type storageObligation struct {
	// Storage obligations are broken up into ordered atomic sectors that are
	// exactly 4MiB each. By saving the roots of each sector, storage proofs
	// and modifications to the data can be made inexpensively by making use of
	// the merkletree.CachedTree. Sectors can be appended, modified, or deleted
	// and the host can recompute the Merkle root of the whole file without
	// much computational or I/O expense.
	SectorRoots []crypto.Hash

	// Variables about the file contract that enforces the storage obligation.
	// The origin an revision transaction are stored as a set, where the set
	// contains potentially unconfirmed transactions.
	ContractCost             types.Currency
	LockedCollateral         types.Currency
	PotentialDownloadRevenue types.Currency
	PotentialStorageRevenue  types.Currency
	PotentialUploadRevenue   types.Currency
	RiskedCollateral         types.Currency
	TransactionFeesAdded     types.Currency

	// The negotiation height specifies the block height at which the file
	// contract was negotiated. If the origin transaction set is not accepted
	// onto the blockchain quickly enough, the contract is pruned from the
	// host. The origin and revision transaction set contain the contracts +
	// revisions as well as all parent transactions. The parents are necessary
	// because after a restart the transaction pool may be emptied out.
	NegotiationHeight      types.BlockHeight
	OriginTransactionSet   []types.Transaction
	RevisionTransactionSet []types.Transaction

	// Variables indicating whether the critical transactions in a storage
	// obligation have been confirmed on the blockchain.
	OriginConfirmed     bool
	RevisionConstructed bool
	RevisionConfirmed   bool
	ProofConstructed    bool
	ProofConfirmed      bool
	ObligationStatus    storageObligationStatus
}

// getStorageObligation fetches a storage obligation from the database tx.
func getStorageObligation(tx *bolt.Tx, soid types.FileContractID) (so storageObligation, err error) {
	soBytes := tx.Bucket(bucketStorageObligations).Get(soid[:])
	if soBytes == nil {
		return storageObligation{}, errNoStorageObligation
	}
	err = json.Unmarshal(soBytes, &so)
	if err != nil {
		return storageObligation{}, err
	}
	return so, nil
}

// putStorageObligation places a storage obligation into the database,
// overwriting the existing storage obligation if there is one.
func putStorageObligation(tx *bolt.Tx, so storageObligation) error {
	soBytes, err := json.Marshal(so)
	if err != nil {
		return err
	}
	soid := so.id()
	return tx.Bucket(bucketStorageObligations).Put(soid[:], soBytes)
}

// expiration returns the height at which the storage obligation expires.
func (so storageObligation) expiration() types.BlockHeight {
	if len(so.RevisionTransactionSet) > 0 {
		return so.RevisionTransactionSet[len(so.RevisionTransactionSet)-1].FileContractRevisions[0].NewWindowStart
	}
	return so.OriginTransactionSet[len(so.OriginTransactionSet)-1].FileContracts[0].WindowStart
}

// fileSize returns the size of the data protected by the obligation.
func (so storageObligation) fileSize() uint64 {
	if len(so.RevisionTransactionSet) > 0 {
		return so.RevisionTransactionSet[len(so.RevisionTransactionSet)-1].FileContractRevisions[0].NewFileSize
	}
	return so.OriginTransactionSet[len(so.OriginTransactionSet)-1].FileContracts[0].FileSize
}

// id returns the id of the storage obligation, which is definied by the file
// contract id of the file contract that governs the storage contract.
func (so storageObligation) id() types.FileContractID {
	return so.OriginTransactionSet[len(so.OriginTransactionSet)-1].FileContractID(0)
}

// isSane checks that required assumptions about the storage obligation are
// correct.
func (so storageObligation) isSane() error {
	// There should be an origin transaction set.
	if len(so.OriginTransactionSet) == 0 {
		build.Critical("origin transaction set is empty")
		return errInsaneOriginSetSize
	}

	// The final transaction of the origin transaction set should have one file
	// contract.
	final := len(so.OriginTransactionSet) - 1
	fcCount := len(so.OriginTransactionSet[final].FileContracts)
	if fcCount != 1 {
		build.Critical("wrong number of file contracts associated with storage obligation:", fcCount)
		return errInsaneOriginSetFileContract
	}

	// The file contract in the final transaction of the origin transaction set
	// should have two valid proof outputs and two missed proof outputs.
	lenVPOs := len(so.OriginTransactionSet[final].FileContracts[0].ValidProofOutputs)
	lenMPOs := len(so.OriginTransactionSet[final].FileContracts[0].MissedProofOutputs)
	if lenVPOs != 2 || lenMPOs != 2 {
		build.Critical("file contract has wrong number of VPOs and MPOs, expecting 2 each:", lenVPOs, lenMPOs)
		return errInsaneFileContractOutputCounts
	}

	// If there is a revision transaction set, there should be one file
	// contract revision in the final transaction.
	if len(so.RevisionTransactionSet) > 0 {
		final = len(so.OriginTransactionSet) - 1
		fcrCount := len(so.OriginTransactionSet[final].FileContractRevisions)
		if fcrCount != 1 {
			build.Critical("wrong number of file contract revisions in final transaction of revision transaction set:", fcrCount)
			return errInsaneRevisionSetRevisionCount
		}

		// The file contract revision in the final transaction of the revision
		// transaction set should have two valid proof outputs and two missed
		// proof outputs.
		lenVPOs = len(so.RevisionTransactionSet[final].FileContractRevisions[0].NewValidProofOutputs)
		lenMPOs = len(so.RevisionTransactionSet[final].FileContractRevisions[0].NewMissedProofOutputs)
		if lenVPOs != 2 || lenMPOs != 2 {
			build.Critical("file contract has wrong number of VPOs and MPOs, expecting 2 each:", lenVPOs, lenMPOs)
			return errInsaneFileContractRevisionOutputCounts
		}
	}
	return nil
}

// merkleRoot returns the file merkle root of a storage obligation.
func (so storageObligation) merkleRoot() crypto.Hash {
	if len(so.RevisionTransactionSet) > 0 {
		return so.RevisionTransactionSet[len(so.RevisionTransactionSet)-1].FileContractRevisions[0].NewFileMerkleRoot
	}
	return so.OriginTransactionSet[len(so.OriginTransactionSet)-1].FileContracts[0].FileMerkleRoot
}

// payous returns the set of valid payouts and missed payouts that represent
// the latest revision for the storage obligation.
func (so storageObligation) payouts() (valid []types.SiacoinOutput, missed []types.SiacoinOutput) {
	valid = make([]types.SiacoinOutput, 2)
	missed = make([]types.SiacoinOutput, 2)
	if len(so.RevisionTransactionSet) > 0 {
		copy(valid, so.RevisionTransactionSet[len(so.RevisionTransactionSet)-1].FileContractRevisions[0].NewValidProofOutputs)
		copy(missed, so.RevisionTransactionSet[len(so.RevisionTransactionSet)-1].FileContractRevisions[0].NewMissedProofOutputs)
		return
	}
	copy(valid, so.OriginTransactionSet[len(so.OriginTransactionSet)-1].FileContracts[0].ValidProofOutputs)
	copy(missed, so.OriginTransactionSet[len(so.OriginTransactionSet)-1].FileContracts[0].MissedProofOutputs)
	return
}

// proofDeadline returns the height by which the storage proof must be
// submitted.
func (so storageObligation) proofDeadline() types.BlockHeight {
	if len(so.RevisionTransactionSet) > 0 {
		return so.RevisionTransactionSet[len(so.RevisionTransactionSet)-1].FileContractRevisions[0].NewWindowEnd
	}
	return so.OriginTransactionSet[len(so.OriginTransactionSet)-1].FileContracts[0].WindowEnd
}

// value returns the value of fulfilling the storage obligation to the host.
func (so storageObligation) value() types.Currency {
	return so.ContractCost.Add(so.PotentialDownloadRevenue).Add(so.PotentialStorageRevenue).Add(so.PotentialUploadRevenue).Add(so.RiskedCollateral)
}

// queueActionItem adds an action item to the host at the input height so that
// the host knows to perform maintenance on the associated storage obligation
// when that height is reached.
func (h *Host) queueActionItem(height types.BlockHeight, id types.FileContractID) error {
	// Sanity check - action item should be at a higher height than the current
	// block height.
	if height <= h.blockHeight {
		h.log.Critical("action item queued improperly")
	}
	return h.db.Update(func(tx *bolt.Tx) error {
		// Translate the height into a byte slice.
		heightBytes := make([]byte, 8)
		binary.BigEndian.PutUint64(heightBytes, uint64(height))

		// Get the list of action items already at this height and extend it.
		bai := tx.Bucket(bucketActionItems)
		existingItems := bai.Get(heightBytes)
		var extendedItems = make([]byte, len(existingItems), len(existingItems)+len(id[:]))
		copy(extendedItems, existingItems)
		extendedItems = append(extendedItems, id[:]...)
		return bai.Put(heightBytes, extendedItems)
	})
}

// managedAddStorageObligation adds a storage obligation to the host. Because
// this operation can return errors, the transactions should not be submitted to
// the blockchain until after this function has indicated success. All of the
// sectors that are present in the storage obligation should already be on disk,
// which means that addStorageObligation should be exclusively called when
// creating a new, empty file contract or when renewing an existing file
// contract.
<<<<<<< HEAD
func (h *Host) addStorageObligation(so storageObligation) error {
	// Sanity check - obligation should be under lock while being added.
	soid := so.id()
	_, exists := h.lockedStorageObligations[soid]
	if !exists {
		h.log.Critical("addStorageObligation called with an obligation that is not locked")
	}
	// Sanity check - There needs to be enough time left on the file contract
	// for the host to safely submit the file contract revision.
	if h.blockHeight+revisionSubmissionBuffer >= so.expiration() {
		h.log.Critical("submission window was not verified before trying to submit a storage obligation")
		return errNoBuffer
	}
	// Sanity check - the resubmission timeout needs to be smaller than storage
	// proof window.
	if so.expiration()+resubmissionTimeout >= so.proofDeadline() {
		h.log.Critical("host is misconfigured - the storage proof window needs to be long enough to resubmit if needed")
		return errors.New("fill me in")
	}

	// Add the storage obligation information to the database.
	err := h.db.Update(func(tx *bolt.Tx) error {
		// Sanity check - a storage obligation using the same file contract id
		// should not already exist. This situation can happen if the
		// transaction pool ejects a file contract and then a new one is
		// created. Though the file contract will have the same terms, some
		// other conditions might cause problems. The check for duplicate file
		// contract ids should happen during the negotiation phase, and not
		// during the 'addStorageObligation' phase.
		bso := tx.Bucket(bucketStorageObligations)

		// If the storage obligation already has sectors, it means that the
		// file contract is being renewed, and that the sector should be
		// re-added with a new expriation height. If there is an error at any
		// point, all of the sectors should be removed.
		if len(so.SectorRoots) != 0 {
			err := h.AddSectorBatch(so.SectorRoots)
=======
func (h *Host) managedAddStorageObligation(so storageObligation) error {
	var soid types.FileContractID
	err := func() error {
		h.mu.Lock()
		defer h.mu.Unlock()

		// Sanity check - obligation should be under lock while being added.
		soid = so.id()
		_, exists := h.lockedStorageObligations[soid]
		if !exists {
			h.log.Critical("addStorageObligation called with an obligation that is not locked")
		}
		// Sanity check - There needs to be enough time left on the file contract
		// for the host to safely submit the file contract revision.
		if h.blockHeight+revisionSubmissionBuffer >= so.expiration() {
			h.log.Critical("submission window was not verified before trying to submit a storage obligation")
			return errNoBuffer
		}
		// Sanity check - the resubmission timeout needs to be smaller than storage
		// proof window.
		if so.expiration()+resubmissionTimeout >= so.proofDeadline() {
			h.log.Critical("host is misconfigured - the storage proof window needs to be long enough to resubmit if needed")
			return errors.New("fill me in")
		}

		// Add the storage obligation information to the database.
		err := h.db.Update(func(tx *bolt.Tx) error {
			// Sanity check - a storage obligation using the same file contract id
			// should not already exist. This situation can happen if the
			// transaction pool ejects a file contract and then a new one is
			// created. Though the file contract will have the same terms, some
			// other conditions might cause problems. The check for duplicate file
			// contract ids should happen during the negotiation phase, and not
			// during the 'addStorageObligation' phase.
			bso := tx.Bucket(bucketStorageObligations)

			// If the storage obligation already has sectors, it means that the
			// file contract is being renewed, and that the sector should be
			// re-added with a new expriation height. If there is an error at any
			// point, all of the sectors should be removed.
			if len(so.SectorRoots) != 0 {
				err := h.AddSectorBatch(so.SectorRoots, so.expiration())
				if err != nil {
					return err
				}
			}

			// Add the storage obligation to the database.
			soBytes, err := json.Marshal(so)
>>>>>>> db145039
			if err != nil {
				return err
			}
			return bso.Put(soid[:], soBytes)
		})
		if err != nil {
			return err
		}

		// Update the host financial metrics with regards to this storage
		// obligation.
		h.financialMetrics.ContractCount++
		h.financialMetrics.PotentialContractCompensation = h.financialMetrics.PotentialContractCompensation.Add(so.ContractCost)
		h.financialMetrics.LockedStorageCollateral = h.financialMetrics.LockedStorageCollateral.Add(so.LockedCollateral)
		h.financialMetrics.PotentialStorageRevenue = h.financialMetrics.PotentialStorageRevenue.Add(so.PotentialStorageRevenue)
		h.financialMetrics.PotentialDownloadBandwidthRevenue = h.financialMetrics.PotentialDownloadBandwidthRevenue.Add(so.PotentialDownloadRevenue)
		h.financialMetrics.PotentialUploadBandwidthRevenue = h.financialMetrics.PotentialUploadBandwidthRevenue.Add(so.PotentialUploadRevenue)
		h.financialMetrics.RiskedStorageCollateral = h.financialMetrics.RiskedStorageCollateral.Add(so.RiskedCollateral)
		h.financialMetrics.TransactionFeeExpenses = h.financialMetrics.TransactionFeeExpenses.Add(so.TransactionFeesAdded)
		return nil
	}()
	if err != nil {
		return err
	}

	// Check that the transaction is fully valid and submit it to the
	// transaction pool.
	err = h.tpool.AcceptTransactionSet(so.OriginTransactionSet)
	if err != nil {
		h.log.Println("Failed to add storage obligation, transaction set was not accepted:", err)
		return err
	}

	// Queue the action items.
	h.mu.Lock()
	defer h.mu.Unlock()

	// The file contract was already submitted to the blockchain, need to check
	// after the resubmission timeout that it was submitted successfully.
	err1 := h.queueActionItem(h.blockHeight+resubmissionTimeout, soid)
	err2 := h.queueActionItem(h.blockHeight+resubmissionTimeout*2, soid) // Paranoia
	// Queue an action item to submit the file contract revision - if there is
	// never a file contract revision, the handling of this action item will be
	// a no-op.
	err3 := h.queueActionItem(so.expiration()-revisionSubmissionBuffer, soid)
	err4 := h.queueActionItem(so.expiration()-revisionSubmissionBuffer+resubmissionTimeout, soid) // Paranoia
	// The storage proof should be submitted
	err5 := h.queueActionItem(so.expiration()+resubmissionTimeout, soid)
	err6 := h.queueActionItem(so.expiration()+resubmissionTimeout*2, soid) // Paranoia
	err = composeErrors(err1, err2, err3, err4, err5, err6)
	if err != nil {
		h.log.Println("Error with transaction set, redacting obligation, id", so.id())
		return composeErrors(err, h.removeStorageObligation(so, obligationRejected))
	}
	return nil
}

// modifyStorageObligation will take an updated storage obligation along with a
// list of sector changes and update the database to account for all of it. The
// sector modifications are only used to update the sector database, they will
// not be used to modify the storage obligation (most importantly, this means
// that sectorRoots needs to be updated by the calling function). Virtual
// sectors will be removed the number of times that they are listed, to remove
// multiple instances of the same virtual sector, the virtural sector will need
// to appear in 'sectorsRemoved' multiple times. Same with 'sectorsGained'.
func (h *Host) modifyStorageObligation(so storageObligation, sectorsRemoved []crypto.Hash, sectorsGained []crypto.Hash, gainedSectorData [][]byte) error {
	// Sanity check - obligation should be under lock while being modified.
	soid := so.id()
	_, exists := h.lockedStorageObligations[soid]
	if !exists {
		h.log.Critical("modifyStorageObligation called with an obligation that is not locked")
	}
	// Sanity check - there needs to be enough time to submit the file contract
	// revision to the blockchain.
	if so.expiration()-revisionSubmissionBuffer <= h.blockHeight {
		return errNoBuffer
	}
	// Sanity check - sectorsGained and gainedSectorData need to have the same length.
	if len(sectorsGained) != len(gainedSectorData) {
		h.log.Critical("modifying a revision with garbage sector data", len(sectorsGained), len(gainedSectorData))
		return errInsaneStorageObligationRevision
	}
	// Sanity check - all of the sector data should be modules.SectorSize
	for _, data := range gainedSectorData {
		if uint64(len(data)) != modules.SectorSize {
			h.log.Critical("modifying a revision with garbase sector sizes", len(data))
			return errInsaneStorageObligationRevision
		}
	}

	// Note, for safe error handling, the operation order should be: add
	// sectors, update database, remove sectors. If the adding or update fails,
	// the added sectors should be removed and the storage obligation shoud be
	// considered invalid. If the removing fails, this is okay, it's ignored
	// and left to consistency checks and user actions to fix (will reduce host
	// capacity, but will not inhibit the host's ability to submit storage
	// proofs)
	var i int
	var err error
	for i = range sectorsGained {
		err = h.AddSector(sectorsGained[i], gainedSectorData[i])
		if err != nil {
			break
		}
	}
	if err != nil {
		// Because there was an error, all of the sectors that got added need
		// to be reverted.
		for j := 0; j < i; j++ {
			// Error is not checked because there's nothing useful that can be
			// done about an error.
			_ = h.RemoveSector(sectorsGained[j])
		}
		return err
	}
	// Update the database to contain the new storage obligation.
	var oldSO storageObligation
	err = h.db.Update(func(tx *bolt.Tx) error {
		// Get the old storage obligation as a reference to know how to upate
		// the host financial stats.
		oldSO, err = getStorageObligation(tx, soid)
		if err != nil {
			return err
		}

		// Store the new storage obligation to replace the old one.
		return putStorageObligation(tx, so)
	})
	if err != nil {
		// Because there was an error, all of the sectors that got added need
		// to be reverted.
		for i := range sectorsGained {
			// Error is not checked because there's nothing useful that can be
			// done about an error.
			_ = h.RemoveSector(sectorsGained[i])
		}
		return err
	}
	// Call removeSector for all of the sectors that have been removed.
	for k := range sectorsRemoved {
		// Error is not checkeed because there's nothing useful that can be
		// done about an error. Failing to remove a sector is not a terrible
		// place to be, especially if the host can run consistency checks.
		_ = h.RemoveSector(sectorsRemoved[k])
	}

	// Update the financial information for the storage obligation - remove the
	// old values.
	h.financialMetrics.PotentialContractCompensation = h.financialMetrics.PotentialContractCompensation.Sub(oldSO.ContractCost)
	h.financialMetrics.LockedStorageCollateral = h.financialMetrics.LockedStorageCollateral.Sub(oldSO.LockedCollateral)
	h.financialMetrics.PotentialStorageRevenue = h.financialMetrics.PotentialStorageRevenue.Sub(oldSO.PotentialStorageRevenue)
	h.financialMetrics.PotentialDownloadBandwidthRevenue = h.financialMetrics.PotentialDownloadBandwidthRevenue.Sub(oldSO.PotentialDownloadRevenue)
	h.financialMetrics.PotentialUploadBandwidthRevenue = h.financialMetrics.PotentialUploadBandwidthRevenue.Sub(oldSO.PotentialUploadRevenue)
	h.financialMetrics.RiskedStorageCollateral = h.financialMetrics.RiskedStorageCollateral.Sub(oldSO.RiskedCollateral)
	h.financialMetrics.TransactionFeeExpenses = h.financialMetrics.TransactionFeeExpenses.Sub(oldSO.TransactionFeesAdded)

	// Update the financial information for the storage obligation - apply the
	// new values.
	h.financialMetrics.PotentialContractCompensation = h.financialMetrics.PotentialContractCompensation.Add(so.ContractCost)
	h.financialMetrics.LockedStorageCollateral = h.financialMetrics.LockedStorageCollateral.Add(so.LockedCollateral)
	h.financialMetrics.PotentialStorageRevenue = h.financialMetrics.PotentialStorageRevenue.Add(so.PotentialStorageRevenue)
	h.financialMetrics.PotentialDownloadBandwidthRevenue = h.financialMetrics.PotentialDownloadBandwidthRevenue.Add(so.PotentialDownloadRevenue)
	h.financialMetrics.PotentialUploadBandwidthRevenue = h.financialMetrics.PotentialUploadBandwidthRevenue.Add(so.PotentialUploadRevenue)
	h.financialMetrics.RiskedStorageCollateral = h.financialMetrics.RiskedStorageCollateral.Add(so.RiskedCollateral)
	h.financialMetrics.TransactionFeeExpenses = h.financialMetrics.TransactionFeeExpenses.Add(so.TransactionFeesAdded)
	return nil
}

// removeStorageObligation will remove a storage obligation from the host,
// either due to failure or success.
func (h *Host) removeStorageObligation(so storageObligation, sos storageObligationStatus) error {

	// Call removeSector for every sector in the storage obligation.
	for _, root := range so.SectorRoots {
		// Error is not checked, we want to call remove on every sector even if
		// there are problems - disk health information will be updated.
		_ = h.RemoveSector(root)
	}

	// Update the host revenue metrics based on the status of the obligation.
	if sos == obligationUnresolved {
		h.log.Critical("storage obligation 'unresolved' during call to removeStorageObligation, id", so.id())
	}
	if sos == obligationRejected {
		if h.financialMetrics.TransactionFeeExpenses.Cmp(so.TransactionFeesAdded) >= 0 {
			h.financialMetrics.TransactionFeeExpenses = h.financialMetrics.TransactionFeeExpenses.Sub(so.TransactionFeesAdded)

			// Remove the obligation statistics as potential risk and income.
			h.log.Printf("Rejecting storage obligation expiring at block %v, current height is %v. Potential revenue is %v.\n", so.expiration(), h.blockHeight, h.financialMetrics.PotentialContractCompensation.Add(h.financialMetrics.PotentialStorageRevenue).Add(h.financialMetrics.PotentialDownloadBandwidthRevenue).Add(h.financialMetrics.PotentialUploadBandwidthRevenue))
			h.financialMetrics.PotentialContractCompensation = h.financialMetrics.PotentialContractCompensation.Sub(so.ContractCost)
			h.financialMetrics.LockedStorageCollateral = h.financialMetrics.LockedStorageCollateral.Sub(so.LockedCollateral)
			h.financialMetrics.PotentialStorageRevenue = h.financialMetrics.PotentialStorageRevenue.Sub(so.PotentialStorageRevenue)
			h.financialMetrics.PotentialDownloadBandwidthRevenue = h.financialMetrics.PotentialDownloadBandwidthRevenue.Sub(so.PotentialDownloadRevenue)
			h.financialMetrics.PotentialUploadBandwidthRevenue = h.financialMetrics.PotentialUploadBandwidthRevenue.Sub(so.PotentialUploadRevenue)
			h.financialMetrics.RiskedStorageCollateral = h.financialMetrics.RiskedStorageCollateral.Sub(so.RiskedCollateral)
		}
	}
	if sos == obligationSucceeded {
		// Remove the obligation statistics as potential risk and income.
		h.log.Printf("Succesfully submitted a storage proof. Revenue is %v.\n", h.financialMetrics.PotentialContractCompensation.Add(h.financialMetrics.PotentialStorageRevenue).Add(h.financialMetrics.PotentialDownloadBandwidthRevenue).Add(h.financialMetrics.PotentialUploadBandwidthRevenue))
		h.financialMetrics.PotentialContractCompensation = h.financialMetrics.PotentialContractCompensation.Sub(so.ContractCost)
		h.financialMetrics.LockedStorageCollateral = h.financialMetrics.LockedStorageCollateral.Sub(so.LockedCollateral)
		h.financialMetrics.PotentialStorageRevenue = h.financialMetrics.PotentialStorageRevenue.Sub(so.PotentialStorageRevenue)
		h.financialMetrics.PotentialDownloadBandwidthRevenue = h.financialMetrics.PotentialDownloadBandwidthRevenue.Sub(so.PotentialDownloadRevenue)
		h.financialMetrics.PotentialUploadBandwidthRevenue = h.financialMetrics.PotentialUploadBandwidthRevenue.Sub(so.PotentialUploadRevenue)
		h.financialMetrics.RiskedStorageCollateral = h.financialMetrics.RiskedStorageCollateral.Sub(so.RiskedCollateral)

		// Add the obligation statistics as actual income.
		h.financialMetrics.ContractCompensation = h.financialMetrics.ContractCompensation.Add(so.ContractCost)
		h.financialMetrics.StorageRevenue = h.financialMetrics.StorageRevenue.Add(so.PotentialStorageRevenue)
		h.financialMetrics.DownloadBandwidthRevenue = h.financialMetrics.DownloadBandwidthRevenue.Add(so.PotentialDownloadRevenue)
		h.financialMetrics.UploadBandwidthRevenue = h.financialMetrics.UploadBandwidthRevenue.Add(so.PotentialUploadRevenue)
	}
	if sos == obligationFailed {
		// Remove the obligation statistics as potential risk and income.
		h.log.Printf("Missed storage proof. Revenue would have been %v.\n", h.financialMetrics.PotentialContractCompensation.Add(h.financialMetrics.PotentialStorageRevenue).Add(h.financialMetrics.PotentialDownloadBandwidthRevenue).Add(h.financialMetrics.PotentialUploadBandwidthRevenue))
		h.financialMetrics.PotentialContractCompensation = h.financialMetrics.PotentialContractCompensation.Sub(so.ContractCost)
		h.financialMetrics.LockedStorageCollateral = h.financialMetrics.LockedStorageCollateral.Sub(so.LockedCollateral)
		h.financialMetrics.PotentialStorageRevenue = h.financialMetrics.PotentialStorageRevenue.Sub(so.PotentialStorageRevenue)
		h.financialMetrics.PotentialDownloadBandwidthRevenue = h.financialMetrics.PotentialDownloadBandwidthRevenue.Sub(so.PotentialDownloadRevenue)
		h.financialMetrics.PotentialUploadBandwidthRevenue = h.financialMetrics.PotentialUploadBandwidthRevenue.Sub(so.PotentialUploadRevenue)
		h.financialMetrics.RiskedStorageCollateral = h.financialMetrics.RiskedStorageCollateral.Sub(so.RiskedCollateral)

		// Add the obligation statistics as loss.
		h.financialMetrics.LostStorageCollateral = h.financialMetrics.LostStorageCollateral.Add(so.RiskedCollateral)
		h.financialMetrics.LostRevenue = h.financialMetrics.LostRevenue.Add(so.ContractCost).Add(so.PotentialStorageRevenue).Add(so.PotentialDownloadRevenue).Add(so.PotentialUploadRevenue)
	}

	// Update the storage obligation to be finalized but still in-database. The
	// obligation status is updated so that the user can see how the obligation
	// ended up, and the sector roots are removed because they are large
	// objects with little purpose once storage proofs are no longer needed.
	h.financialMetrics.ContractCount--
	so.ObligationStatus = sos
	so.SectorRoots = nil
	return h.db.Update(func(tx *bolt.Tx) error {
		return putStorageObligation(tx, so)
	})
}

// threadedHandleActionItem will look at a storage obligation and determine
// which action is necessary for the storage obligation to succeed.
func (h *Host) threadedHandleActionItem(soid types.FileContractID, wg *sync.WaitGroup) {
	// The calling thread is responsible for calling Add to the thread group.
	defer wg.Done()

	// Lock the storage obligation in question.
	h.managedLockStorageObligation(soid)
	defer func() {
		h.managedUnlockStorageObligation(soid)
	}()

	// Fetch the storage obligation associated with the storage obligation id.
	var err error
	var so storageObligation
	h.mu.RLock()
	blockHeight := h.blockHeight
	err = h.db.View(func(tx *bolt.Tx) error {
		so, err = getStorageObligation(tx, soid)
		return err
	})
	h.mu.RUnlock()
	if err != nil {
		h.log.Println("Could not get storage obligation:", err)
		return
	}

	// Check whether the storage obligation has already been completed.
	if so.ObligationStatus != obligationUnresolved {
		// Storage obligation has already been completed, skip action item.
		return
	}

	// Check whether the file contract has been seen. If not, resubmit and
	// queue another action item. Check for death. (signature should have a
	// kill height)
	if !so.OriginConfirmed {
		// Submit the transaction set again, try to get the transaction
		// confirmed.
		err := h.tpool.AcceptTransactionSet(so.OriginTransactionSet)
		if err != nil {
			h.log.Debugln("Could not get origin transaction set accepted", err)

			// Check if the transaction is invalid with the current consensus set.
			// If so, the transaction is highly unlikely to ever be confirmed, and
			// the storage obligation should be removed. This check should come
			// after logging the errror so that the function can quit.
			//
			// TODO: If the host or tpool is behind consensus, might be difficult
			// to have certainty about the issue. If some but not all of the
			// parents are confirmed, might be some difficulty.
			_, t := err.(modules.ConsensusConflict)
			if t {
				h.log.Println("Consensus conflict on the origin transaction set, id", so.id())
				h.mu.Lock()
				err = h.removeStorageObligation(so, obligationRejected)
				h.mu.Unlock()
				if err != nil {
					h.log.Println("Error removing storage obligation:", err)
				}
				return
			}
		}

		// Queue another action item to check the status of the transaction.
		h.mu.Lock()
		err = h.queueActionItem(h.blockHeight+resubmissionTimeout, so.id())
		h.mu.Unlock()
		if err != nil {
			h.log.Println("Error queuing action item:", err)
		}
	}

	// Check if the file contract revision is ready for submission. Check for death.
	if !so.RevisionConfirmed && len(so.RevisionTransactionSet) > 0 && blockHeight >= so.expiration()-revisionSubmissionBuffer {
		// Sanity check - there should be a file contract revision.
		rtsLen := len(so.RevisionTransactionSet)
		if rtsLen < 1 || len(so.RevisionTransactionSet[rtsLen-1].FileContractRevisions) != 1 {
			h.log.Critical("transaction revision marked as unconfirmed, yet there is no transaction revision")
			return
		}

		// Check if the revision has failed to submit correctly.
		if blockHeight > so.expiration() {
			// TODO: Check this error.
			//
			// TODO: this is not quite right, because a previous revision may
			// be confirmed, and the origin transaction may be confirmed, which
			// would confuse the revenue stuff a bit. Might happen frequently
			// due to the dynamic fee pool.
			h.log.Println("Full time has elapsed, but the revision transaction could not be submitted to consensus, id", so.id())
			h.mu.Lock()
			h.removeStorageObligation(so, obligationRejected)
			h.mu.Unlock()
			return
		}

		// Queue another action item to check the status of the transaction.
		h.mu.Lock()
		err := h.queueActionItem(blockHeight+resubmissionTimeout, so.id())
		h.mu.Unlock()
		if err != nil {
			h.log.Println("Error queuing action item:", err)
		}

		// Add a miner fee to the transaction and submit it to the blockchain.
		revisionTxnIndex := len(so.RevisionTransactionSet) - 1
		revisionParents := so.RevisionTransactionSet[:revisionTxnIndex]
		revisionTxn := so.RevisionTransactionSet[revisionTxnIndex]
		builder := h.wallet.RegisterTransaction(revisionTxn, revisionParents)
		_, feeRecommendation := h.tpool.FeeEstimation()
		if so.value().Div64(2).Cmp(feeRecommendation) < 0 {
			// There's no sense submitting the revision if the fee is more than
			// half of the anticipated revenue - fee market went up
			// unexpectedly, and the money that the renter paid to cover the
			// fees is no longer enough.
			return
		}
		txnSize := uint64(len(encoding.MarshalAll(so.RevisionTransactionSet)) + 300)
		requiredFee := feeRecommendation.Mul64(txnSize)
		err = builder.FundSiacoins(requiredFee)
		if err != nil {
			h.log.Println("Error funding transaction fees", err)
		}
		builder.AddMinerFee(requiredFee)
		if err != nil {
			h.log.Println("Error adding miner fees", err)
		}
		feeAddedRevisionTransactionSet, err := builder.Sign(true)
		if err != nil {
			h.log.Println("Error signing transaction", err)
		}
		err = h.tpool.AcceptTransactionSet(feeAddedRevisionTransactionSet)
		if err != nil {
			h.log.Println("Error submitting transaction to transaction pool", err)
		}
		so.TransactionFeesAdded = so.TransactionFeesAdded.Add(requiredFee)
		// return
	}

	// Check whether a storage proof is ready to be provided, and whether it
	// has been accepted. Check for death.
	if !so.ProofConfirmed && blockHeight >= so.expiration()+resubmissionTimeout {
		h.log.Debugln("Host is attempting a storage proof for", so.id())

		// If the window has closed, the host has failed and the obligation can
		// be removed.
		if so.proofDeadline() < blockHeight || len(so.SectorRoots) == 0 {
			h.log.Debugln("storage proof not confirmed by deadline, id", so.id())
			h.mu.Lock()
			err := h.removeStorageObligation(so, obligationFailed)
			h.mu.Unlock()
			if err != nil {
				h.log.Println("Error removing storage obligation:", err)
			}
			return
		}

		// Get the index of the segment, and the index of the sector containing
		// the segment.
		segmentIndex, err := h.cs.StorageProofSegment(so.id())
		if err != nil {
			h.log.Debugln("Host got an error when fetching a storage proof segment:", err)
			return
		}
		sectorIndex := segmentIndex / (modules.SectorSize / crypto.SegmentSize)
		// Pull the corresponding sector into memory.
		sectorRoot := so.SectorRoots[sectorIndex]
		sectorBytes, err := h.ReadSector(sectorRoot)
		if err != nil {
			h.log.Debugln(err)
			return
		}

		// Build the storage proof for just the sector.
		sectorSegment := segmentIndex % (modules.SectorSize / crypto.SegmentSize)
		base, cachedHashSet := crypto.MerkleProof(sectorBytes, sectorSegment)

		// Using the sector, build a cached root.
		log2SectorSize := uint64(0)
		for 1<<log2SectorSize < (modules.SectorSize / crypto.SegmentSize) {
			log2SectorSize++
		}
		ct := crypto.NewCachedTree(log2SectorSize)
		ct.SetIndex(segmentIndex)
		for _, root := range so.SectorRoots {
			ct.Push(root)
		}
		hashSet := ct.Prove(base, cachedHashSet)
		sp := types.StorageProof{
			ParentID: so.id(),
			HashSet:  hashSet,
		}
		copy(sp.Segment[:], base)

		// Create and build the transaction with the storage proof.
		builder := h.wallet.StartTransaction()
		_, feeRecommendation := h.tpool.FeeEstimation()
		if so.value().Cmp(feeRecommendation) < 0 {
			// There's no sense submitting the storage proof if the fee is more
			// than the anticipated revenue.
			h.log.Debugln("Host not submitting storage proof due to a value that does not sufficiently exceed the fee cost")
			return
		}
		txnSize := uint64(len(encoding.Marshal(sp)) + 300)
		requiredFee := feeRecommendation.Mul64(txnSize)
		err = builder.FundSiacoins(requiredFee)
		if err != nil {
			h.log.Println("Host error when funding a storage proof transaction fee:", err)
			return
		}
		builder.AddMinerFee(requiredFee)
		builder.AddStorageProof(sp)
		storageProofSet, err := builder.Sign(true)
		if err != nil {
			h.log.Println("Host error when signing the storage proof transaction:", err)
			return
		}
		err = h.tpool.AcceptTransactionSet(storageProofSet)
		if err != nil {
			h.log.Println("Host unable to submit storage proof transaction to transaction pool:", err)
			return
		}
		so.TransactionFeesAdded = so.TransactionFeesAdded.Add(requiredFee)

		// Queue another action item to check whether there the storage proof
		// got confirmed.
		h.mu.Lock()
		err = h.queueActionItem(so.proofDeadline(), so.id())
		h.mu.Unlock()
		if err != nil {
			h.log.Println("Error queuing action item:", err)
		}
	}

	// Save the storage obligation to account for any fee changes.
	err = h.db.Update(func(tx *bolt.Tx) error {
		soBytes, err := json.Marshal(so)
		if err != nil {
			return err
		}
		return tx.Bucket(bucketStorageObligations).Put(soid[:], soBytes)
	})
	if err != nil {
		h.log.Println("Error updating the storage obligations", err)
	}

	// Check if all items have succeeded with the required confirmations. Report
	// success, delete the obligation.
	if so.ProofConfirmed && blockHeight >= so.proofDeadline() {
		h.log.Println("file contract complete, id", so.id())
		h.mu.Lock()
		h.removeStorageObligation(so, obligationSucceeded)
		h.mu.Unlock()
	}
}

// StorageObligations fetches the set of storage obligations in the host and
// returns metadata on them.
func (h *Host) StorageObligations() (sos []modules.StorageObligation) {
	h.mu.RLock()
	defer h.mu.RUnlock()

	err := h.db.View(func(tx *bolt.Tx) error {
		b := tx.Bucket(bucketStorageObligations)
		err := b.ForEach(func(idBytes, soBytes []byte) error {
			var so storageObligation
			err := json.Unmarshal(soBytes, &so)
			if err != nil {
				return build.ExtendErr("unable to unmarshal storage obligation:", err)
			}
			mso := modules.StorageObligation{
				NegotiationHeight: so.NegotiationHeight,

				OriginConfirmed:     so.OriginConfirmed,
				RevisionConstructed: so.RevisionConstructed,
				RevisionConfirmed:   so.RevisionConfirmed,
				ProofConstructed:    so.ProofConstructed,
				ProofConfirmed:      so.ProofConfirmed,
				ObligationStatus:    uint64(so.ObligationStatus),
			}
			sos = append(sos, mso)
			return nil
		})
		if err != nil {
			return build.ExtendErr("ForEach failed to get next storage obligation:", err)
		}
		return nil
	})
	if err != nil {
		h.log.Println(build.ExtendErr("database failed to provide storage obligations:", err))
	}

	return sos
}<|MERGE_RESOLUTION|>--- conflicted
+++ resolved
@@ -312,45 +312,6 @@
 // which means that addStorageObligation should be exclusively called when
 // creating a new, empty file contract or when renewing an existing file
 // contract.
-<<<<<<< HEAD
-func (h *Host) addStorageObligation(so storageObligation) error {
-	// Sanity check - obligation should be under lock while being added.
-	soid := so.id()
-	_, exists := h.lockedStorageObligations[soid]
-	if !exists {
-		h.log.Critical("addStorageObligation called with an obligation that is not locked")
-	}
-	// Sanity check - There needs to be enough time left on the file contract
-	// for the host to safely submit the file contract revision.
-	if h.blockHeight+revisionSubmissionBuffer >= so.expiration() {
-		h.log.Critical("submission window was not verified before trying to submit a storage obligation")
-		return errNoBuffer
-	}
-	// Sanity check - the resubmission timeout needs to be smaller than storage
-	// proof window.
-	if so.expiration()+resubmissionTimeout >= so.proofDeadline() {
-		h.log.Critical("host is misconfigured - the storage proof window needs to be long enough to resubmit if needed")
-		return errors.New("fill me in")
-	}
-
-	// Add the storage obligation information to the database.
-	err := h.db.Update(func(tx *bolt.Tx) error {
-		// Sanity check - a storage obligation using the same file contract id
-		// should not already exist. This situation can happen if the
-		// transaction pool ejects a file contract and then a new one is
-		// created. Though the file contract will have the same terms, some
-		// other conditions might cause problems. The check for duplicate file
-		// contract ids should happen during the negotiation phase, and not
-		// during the 'addStorageObligation' phase.
-		bso := tx.Bucket(bucketStorageObligations)
-
-		// If the storage obligation already has sectors, it means that the
-		// file contract is being renewed, and that the sector should be
-		// re-added with a new expriation height. If there is an error at any
-		// point, all of the sectors should be removed.
-		if len(so.SectorRoots) != 0 {
-			err := h.AddSectorBatch(so.SectorRoots)
-=======
 func (h *Host) managedAddStorageObligation(so storageObligation) error {
 	var soid types.FileContractID
 	err := func() error {
@@ -392,7 +353,7 @@
 			// re-added with a new expriation height. If there is an error at any
 			// point, all of the sectors should be removed.
 			if len(so.SectorRoots) != 0 {
-				err := h.AddSectorBatch(so.SectorRoots, so.expiration())
+				err := h.AddSectorBatch(so.SectorRoots)
 				if err != nil {
 					return err
 				}
@@ -400,7 +361,6 @@
 
 			// Add the storage obligation to the database.
 			soBytes, err := json.Marshal(so)
->>>>>>> db145039
 			if err != nil {
 				return err
 			}
