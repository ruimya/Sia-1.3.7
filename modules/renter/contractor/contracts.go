--- conflicted
+++ resolved
@@ -84,418 +84,10 @@
 // ResolveIDToPubKey returns the ID of the most recent renewal of id.
 func (c *Contractor) ResolveIDToPubKey(id types.FileContractID) types.SiaPublicKey {
 	c.mu.RLock()
-<<<<<<< HEAD
-	allowance := c.allowance
-	blockHeight := c.blockHeight
-	// Grab the end height that should be used for the contracts created
-	// in the current period.
-	endHeight = c.contractEndHeight()
-	c.mu.RUnlock()
-
-	// Determine how many funds have been used already in this billing cycle,
-	// and how many funds are remaining. We have to calculate these numbers
-	// separately to avoid underflow, and then re-join them later to get the
-	// full picture for how many funds are available.
-	var fundsUsed types.Currency
-	for _, contract := range c.staticContracts.ViewAll() {
-		// Calculate the cost of the contract line.
-		contractLineCost := contract.TotalCost
-
-		// Check if the contract is expiring. The funds in the contract are
-		// handled differently based on this information.
-		if blockHeight+allowance.RenewWindow >= contract.EndHeight {
-			// The contract is expiring. Some of the funds are locked down to
-			// renew the contract, and then the remaining funds can be allocated
-			// to 'availableFunds'.
-			fundsUsed = fundsUsed.Add(contractLineCost).Sub(contract.RenterFunds)
-			fundsAvailable = fundsAvailable.Add(contract.RenterFunds)
-		} else {
-			// The contract is not expiring. None of the funds in the contract
-			// are available to renew or form contracts.
-			fundsUsed = fundsUsed.Add(contractLineCost)
-		}
-	}
-	fmt.Println("fundsUsed:", fundsUsed.HumanString())
-	fmt.Println("initial fundsAvailable:", fundsAvailable.HumanString())
-	// Add any unspent funds from the allowance to the available funds. If
-	// the allowance has been decreased, it's possible that we actually need
-	// to reduce the number of funds available to compensate.
-	if fundsAvailable.Add(allowance.Funds).Cmp(fundsUsed) > 0 {
-		fundsAvailable = fundsAvailable.Add(allowance.Funds).Sub(fundsUsed)
-	} else {
-		// Figure out how much we need to remove from fundsAvailable to clear
-		// the allowance.
-		overspend := fundsUsed.Sub(allowance.Funds).Sub(fundsAvailable)
-		if fundsAvailable.Cmp(overspend) > 0 {
-			// We still have some funds available.
-			fundsAvailable = fundsAvailable.Sub(overspend)
-		} else {
-			// The overspend exceeds the available funds, set available funds to
-			// zero.
-			fundsAvailable = types.ZeroCurrency
-		}
-	}
-	fmt.Println("secondary fundsAvailable:", fundsAvailable.HumanString())
-
-	// Iterate through the contracts again, figuring out which contracts to
-	// renew and how much extra funds to renew them with.
-	for _, contract := range c.staticContracts.ViewAll() {
-		fmt.Println("loop fundsAvailable:", fundsAvailable.HumanString())
-		utility, ok := c.managedContractUtility(contract.ID)
-		if !ok || !utility.GoodForRenew {
-			continue
-		}
-		if blockHeight+allowance.RenewWindow >= contract.EndHeight {
-			// This contract needs to be renewed because it is going to expire
-			// soon. First step is to calculate how much money should be used in
-			// the renewal, based on how much of the contract funds (including
-			// previous contracts this billing cycle due to financial resets)
-			// were spent throughout this billing cycle.
-			//
-			// The amount we care about is the total amount that was spent on
-			// uploading, downloading, and storage throughout the billing cycle.
-			// This is calculated by starting with the total cost and
-			// subtracting out all of the fees, and then all of the unused money
-			// that was allocated (the RenterFunds).
-			//
-			// In order to accurately fund contracts based on variable spending,
-			// the cost per block is calculated based on the total spent over
-			// the length of time that the contract was active before renewal.
-			oldContractSpent := contract.TotalCost.Sub(contract.ContractFee).Sub(contract.TxnFee).Sub(contract.SiafundFee).Sub(contract.RenterFunds)
-			oldContractLength := blockHeight - contract.StartHeight
-			if oldContractLength == 0 {
-				oldContractLength = types.BlockHeight(1)
-			}
-			spentPerBlock := oldContractSpent.Div64(uint64(oldContractLength))
-			renewAmount := spentPerBlock.Mul64(uint64(allowance.Period))
-
-			// Get an estimate for how much the fees will cost. Txn Fee
-			_, maxTxnFee := c.tpool.FeeEstimation()
-
-			// SiafundFee
-			siafundFee := types.Tax(blockHeight, renewAmount)
-
-			// Contract Fee
-			host, ok := c.hdb.Host(contract.HostPublicKey)
-			if !ok {
-				c.log.Println("Could not find contract host in hostdb")
-				return
-			}
-
-			estimatedFees := host.ContractPrice.Add(maxTxnFee).Add(siafundFee)
-			renewAmount = renewAmount.Add(estimatedFees)
-
-			// Determine if there is enough funds available to supplement with a
-			// 33% bonus, and if there is, add a 33% bonus.
-			moneyBuffer := renewAmount.Div64(3)
-			if moneyBuffer.Cmp(fundsAvailable) < 0 {
-				renewAmount = renewAmount.Add(moneyBuffer)
-				fundsAvailable = fundsAvailable.Sub(moneyBuffer)
-			} else {
-				c.log.Println("WARN: performing a limited renew due to low allowance")
-			}
-
-			// The contract needs to be renewed because it is going to expire
-			// soon, and we need to refresh the time.
-			renewSet = append(renewSet, renewal{
-				id:     contract.ID,
-				amount: renewAmount,
-			})
-		} else {
-			// Check if the contract has exhausted its funding and requires
-			// premature renewal.
-			host, _ := c.hdb.Host(contract.HostPublicKey)
-
-			// Skip this host if its prices are too high.
-			// managedMarkContractsUtility should make this redundant, but this
-			// is here for extra safety.
-			if host.StoragePrice.Cmp(maxStoragePrice) > 0 || host.UploadBandwidthPrice.Cmp(maxUploadPrice) > 0 {
-				continue
-			}
-
-			blockBytes := types.NewCurrency64(modules.SectorSize * uint64(contract.EndHeight-blockHeight))
-			sectorStoragePrice := host.StoragePrice.Mul(blockBytes)
-			sectorBandwidthPrice := host.UploadBandwidthPrice.Mul64(modules.SectorSize)
-			sectorPrice := sectorStoragePrice.Add(sectorBandwidthPrice)
-			percentRemaining, _ := big.NewRat(0, 1).SetFrac(contract.RenterFunds.Big(), contract.TotalCost.Big()).Float64()
-			if contract.RenterFunds.Cmp(sectorPrice.Mul64(3)) < 0 || percentRemaining < minContractFundRenewalThreshold {
-				// This contract does need to be refreshed. Make sure there are
-				// enough funds available to perform the refresh, and then
-				// execute.
-				oldDuration := blockHeight - contract.StartHeight
-				newDuration := endHeight - blockHeight
-				spendPerBlock := contract.TotalCost.Div64(uint64(oldDuration))
-				refreshAmount := spendPerBlock.Mul64(uint64(newDuration))
-
-				if refreshAmount.Cmp(fundsAvailable) < 0 {
-					renewSet = append(renewSet, renewal{
-						id:     contract.ID,
-						amount: refreshAmount,
-					})
-				} else {
-					c.log.Println("WARN: cannot refresh empty contract due to low allowance.")
-				}
-			}
-		}
-	}
-	if len(renewSet) != 0 {
-		c.log.Printf("renewing %v contracts", len(renewSet))
-	}
-
-	// Remove contracts that are not scheduled for renew from firstFailedRenew.
-	c.mu.Lock()
-	newFirstFailedRenew := make(map[types.FileContractID]types.BlockHeight)
-	for _, r := range renewSet {
-		if _, exists := c.numFailedRenews[r.id]; exists {
-			newFirstFailedRenew[r.id] = c.numFailedRenews[r.id]
-		}
-	}
-	c.numFailedRenews = newFirstFailedRenew
-	c.mu.Unlock()
-
-	// Loop through the contracts and renew them one-by-one.
-	for _, renewal := range renewSet {
-		// Pull the variables out of the renewal.
-		id := renewal.id
-		amount := renewal.amount
-
-		// Renew one contract.
-		func() {
-			// Mark the contract as being renewed, and defer logic to unmark it
-			// once renewing is complete.
-			c.mu.Lock()
-			c.renewing[id] = true
-			c.mu.Unlock()
-			defer func() {
-				c.mu.Lock()
-				delete(c.renewing, id)
-				c.mu.Unlock()
-			}()
-
-			// Wait for any active editors and downloaders to finish for this
-			// contract, and then grab the latest revision.
-			c.mu.RLock()
-			e, eok := c.editors[id]
-			d, dok := c.downloaders[id]
-			c.mu.RUnlock()
-			if eok {
-				e.invalidate()
-			}
-			if dok {
-				d.invalidate()
-			}
-
-			// Fetch the contract that we are renewing.
-			oldContract, exists := c.staticContracts.Acquire(id)
-			if !exists {
-				return
-			}
-			// Return the contract if it's not useful for renewing.
-			oldUtility, ok := c.managedContractUtility(id)
-			if !ok || !oldUtility.GoodForRenew {
-				c.log.Printf("Contract %v slated for renew is marked not good for renew %v/%v",
-					id, ok, oldUtility.GoodForRenew)
-				c.staticContracts.Return(oldContract)
-				return
-			}
-
-			// Calculate endHeight for renewed contracts
-			c.mu.RLock()
-			endHeight = c.contractEndHeight()
-			c.mu.RUnlock()
-
-			// Perform the actual renew. If the renew fails, return the
-			// contract. If the renew fails we check how often it has failed
-			// before. Once it has failed for a certain number of blocks in a
-			// row and reached its second half of the renew window, we give up
-			// on renewing it and set goodForRenew to false.
-			newContract, errRenew := c.managedRenew(oldContract, amount, endHeight)
-			if errRenew != nil {
-				// Increment the number of failed renews for the contract if it
-				// was the host's fault.
-				if modules.IsHostsFault(errRenew) {
-					c.mu.Lock()
-					c.numFailedRenews[oldContract.Metadata().ID]++
-					c.mu.Unlock()
-				}
-
-				// Check if contract has to be replaced.
-				md := oldContract.Metadata()
-				c.mu.RLock()
-				numRenews, failedBefore := c.numFailedRenews[md.ID]
-				c.mu.RUnlock()
-				secondHalfOfWindow := blockHeight+allowance.RenewWindow/2 >= md.EndHeight
-				replace := numRenews >= consecutiveRenewalsBeforeReplacement
-				if failedBefore && secondHalfOfWindow && replace {
-					oldUtility.GoodForRenew = false
-					oldUtility.GoodForUpload = false
-					oldUtility.Locked = true
-					err := oldContract.UpdateUtility(oldUtility)
-					if err != nil {
-						c.log.Println("WARN: failed to mark contract as !goodForRenew:", err)
-					}
-					c.log.Printf("WARN: failed to renew %v, marked as bad: %v\n",
-						oldContract.Metadata().HostPublicKey, errRenew)
-					c.staticContracts.Return(oldContract)
-					return
-				}
-
-				// Seems like it doesn't have to be replaced yet. Log the
-				// failure and number of renews that have failed so far.
-				c.log.Printf("WARN: failed to renew contract %v [%v]: %v\n",
-					oldContract.Metadata().HostPublicKey, numRenews, errRenew)
-				c.staticContracts.Return(oldContract)
-				return
-			}
-			c.log.Printf("Renewed contract %v\n", id)
-
-			// Update the utility values for the new contract, and for the old
-			// contract.
-			newUtility := modules.ContractUtility{
-				GoodForUpload: true,
-				GoodForRenew:  true,
-			}
-			if err := c.managedUpdateContractUtility(newContract.ID, newUtility); err != nil {
-				c.log.Println("Failed to update the contract utilities", err)
-				return
-			}
-			oldUtility.GoodForRenew = false
-			oldUtility.GoodForUpload = false
-			if err := oldContract.UpdateUtility(oldUtility); err != nil {
-				c.log.Println("Failed to update the contract utilities", err)
-				return
-			}
-
-			// Lock the contractor as we update it to use the new contract
-			// instead of the old contract.
-			c.mu.Lock()
-			defer c.mu.Unlock()
-			// Delete the old contract.
-			c.staticContracts.Delete(oldContract)
-			// Store the contract in the record of historic contracts.
-			c.oldContracts[id] = oldContract.Metadata()
-			// Link Contracts
-			c.renewedFrom[newContract.ID] = id
-			c.renewedTo[id] = newContract.ID
-			// Save the contractor.
-			err = c.saveSync()
-			if err != nil {
-				c.log.Println("Failed to save the contractor after creating a new contract.")
-			}
-		}()
-
-		// Soft sleep for a minute to allow all of the transactions to propagate
-		// the network.
-		select {
-		case <-c.tg.StopChan():
-			return
-		case <-c.interruptMaintenance:
-			return
-		default:
-		}
-	}
-
-	// Quit in the event of shutdown.
-	select {
-	case <-c.tg.StopChan():
-		return
-	case <-c.interruptMaintenance:
-		return
-	default:
-	}
-
-	// Count the number of contracts which are good for uploading, and then make
-	// more as needed to fill the gap.
-	uploadContracts := 0
-	for _, id := range c.staticContracts.IDs() {
-		if cu, ok := c.managedContractUtility(id); ok && cu.GoodForUpload {
-			uploadContracts++
-		}
-	}
-	c.mu.RLock()
-	neededContracts := int(c.allowance.Hosts) - uploadContracts
-	c.mu.RUnlock()
-	if neededContracts <= 0 {
-		return
-	}
-
-	// Assemble an exclusion list that includes all of the hosts that we already
-	// have contracts with, then select a new batch of hosts to attempt contract
-	// formation with.
-	c.mu.RLock()
-	var exclude []types.SiaPublicKey
-	for _, contract := range c.staticContracts.ViewAll() {
-		exclude = append(exclude, contract.HostPublicKey)
-	}
-	initialContractFunds := c.allowance.Funds.Div64(c.allowance.Hosts).Div64(3)
-	c.mu.RUnlock()
-	hosts, err := c.hdb.RandomHosts(neededContracts*2+randomHostsBufferForScore, exclude)
-	if err != nil {
-		c.log.Println("WARN: not forming new contracts:", err)
-		return
-	}
-
-	// Form contracts with the hosts one at a time, until we have enough
-	// contracts.
-	for _, host := range hosts {
-		// Determine if we have enough money to form a new contract.
-		if fundsAvailable.Cmp(initialContractFunds) < 0 {
-			c.log.Println("WARN: need to form new contracts, but unable to because of a low allowance")
-			break
-		}
-
-		// Attempt forming a contract with this host.
-		newContract, err := c.managedNewContract(host, initialContractFunds, endHeight)
-		if err != nil {
-			c.log.Printf("Attempted to form a contract with %v, but negotiation failed: %v\n", host.NetAddress, err)
-			continue
-		}
-
-		// Add this contract to the contractor and save.
-		err = c.managedUpdateContractUtility(newContract.ID, modules.ContractUtility{
-			GoodForUpload: true,
-			GoodForRenew:  true,
-		})
-		if err != nil {
-			c.log.Println("Failed to update the contract utilities", err)
-			return
-		}
-		c.mu.Lock()
-		err = c.saveSync()
-		c.mu.Unlock()
-		if err != nil {
-			c.log.Println("Unable to save the contractor:", err)
-		}
-
-		// Quit the loop if we've replaced all needed contracts.
-		neededContracts--
-		if neededContracts <= 0 {
-			break
-		}
-
-		// Soft sleep before making the next contract.
-		select {
-		case <-c.tg.StopChan():
-			return
-		case <-c.interruptMaintenance:
-			return
-		default:
-		}
-	}
-}
-
-// managedUpdateContractUtility is a helper function that acquires a contract, updates
-// its ContractUtility and returns the contract again.
-func (c *Contractor) managedUpdateContractUtility(id types.FileContractID, utility modules.ContractUtility) error {
-	safeContract, ok := c.staticContracts.Acquire(id)
-	if !ok {
-		return errors.New("failed to acquire contract for update")
-=======
 	defer c.mu.RUnlock()
 	pk, exists := c.contractIDToPubKey[id]
 	if !exists {
 		panic("renewed should never miss an id")
->>>>>>> 66152735
 	}
 	return pk
 }