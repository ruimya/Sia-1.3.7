--- conflicted
+++ resolved
@@ -67,14 +67,9 @@
 	wallet modules.Wallet
 
 	// resources
-<<<<<<< HEAD
 	hostDB         hostDB
 	hostContractor hostContractor
 	log            *log.Logger
-=======
-	hostDB hostDB
-	log    *persist.Logger
->>>>>>> 4ff57e97
 
 	// variables
 	files         map[string]*file
